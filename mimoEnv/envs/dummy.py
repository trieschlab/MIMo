""" This module defines a dummy implementation for MIMo, to allow easy testing of modules.

The main class is :class:`~mimoEnv.envs.dummy.MIMoDummyEnv` which implements all methods from the base class as dummy
functions that returned fixed values. This allows for testing the model without the full gym bureaucracy.
The second class :class:`~mimoEnv.envs.dummy.MIMoShowroomEnv` is identical to the first, but changes the default
parameters to load the showroom scene instead.

Finally there is a demo class for the v2 version of MIMo using five-fingered hands and feet with two toes each in
:class:`~mimoEnv.envs.dummy.MIMoV2DemoEnv`.
"""

import os
import numpy as np

from mimoEnv.envs.mimo_env import MIMoEnv, SCENE_DIRECTORY, DEFAULT_VISION_PARAMS, DEFAULT_VESTIBULAR_PARAMS, \
    DEFAULT_PROPRIOCEPTION_PARAMS, DEFAULT_TOUCH_PARAMS, DEFAULT_TOUCH_PARAMS_V2
from mimoEnv.envs.mimo_muscle_env import MIMoMuscleEnv
from mimoTouch.touch import TrimeshTouch
from mimoActuation.muscle import MuscleModel
import mimoEnv.utils as env_utils


DEMO_XML = os.path.join(SCENE_DIRECTORY, "showroom.xml")
""" Path to the demo scene.

:meta hide-value:
"""

BENCHMARK_XML = os.path.join(SCENE_DIRECTORY, "benchmark_scene.xml")
""" Path to the benchmarking scene.

:meta hide-value:
"""

BENCHMARK_XML_V2 = os.path.join(SCENE_DIRECTORY, "benchmarkv2_scene.xml")
""" Path to the benchmarking scene using MIMo v2.

:meta hide-value:
"""

<<<<<<< HEAD
TEST_XML = os.path.join(SCENE_DIRECTORY, "test_scene.xml")
=======
TEST_XML = os.path.join(SCENE_DIRECTORY, "muscle_static_test.xml")
>>>>>>> d43e2669
""" Path to the benchmarking scene using MIMo v2.

:meta hide-value:
"""


class MIMoDummyEnv(MIMoEnv):
    """ Dummy implementation for :class:`~mimoEnv.envs.mimo_env.MIMoEnv`.

    This class is meant for testing and demonstrating parts of the base class. All abstract methods are implemented as
    dummy functions that return fixed values. No meaningful goal or reward is specified. The default parameters use the
    default sensor configurations in a bare scene consisting of MIMo and two objects on an infinite plane.
    For testing and validation there are two additional parameters compared to the base class.

    - `show_sensors`: If `True`, plot the sensor point distribution for the touch system during initialization.
      Default `False`.
    - `print_space_sizes`: If `True`, the shape of the action space and all entries in the observation dictionary is
      printed during initialization. Default `False`.

    Finally there are two extra attributes:

    Attributes:
        steps: A step counter.
        show_sensors: If `True`, plot the sensor point distribution for the touch system during initialization.
    """
    def __init__(self,
                 model_path=BENCHMARK_XML,
                 initial_qpos=None,
                 n_substeps=2,
                 proprio_params=DEFAULT_PROPRIOCEPTION_PARAMS,
                 touch_params=DEFAULT_TOUCH_PARAMS,
                 vision_params=DEFAULT_VISION_PARAMS,
                 vestibular_params=DEFAULT_VESTIBULAR_PARAMS,
                 goals_in_observation=False,
                 done_active=True,
                 show_sensors=False,
                 print_space_sizes=False,):

        self.steps = 0
        self.show_sensors = show_sensors

        super().__init__(model_path=model_path,
                         initial_qpos=initial_qpos,
                         n_substeps=n_substeps,
                         proprio_params=proprio_params,
                         touch_params=touch_params,
                         vision_params=vision_params,
                         vestibular_params=vestibular_params,
                         goals_in_observation=goals_in_observation,
                         done_active=done_active)

        if print_space_sizes:
            print("Observation space:")
            for key in self.observation_space:
                print(key, self.observation_space[key].shape)
            print("\nAction space: ", self.action_space.shape)

    def touch_setup(self, touch_params):
        """ Perform the setup and initialization of the touch system.

        Uses the more complicated Trimesh implementation. Also plots the sensor points if :attr:`.show_sensors` is
        `True`.

        Args:
            touch_params (dict): The parameter dictionary.
        """
        self.touch = TrimeshTouch(self, touch_params=touch_params)

        # Count and print the number of sensor points on each body
        count_touch_sensors = 0
        if self.show_sensors:
            print("Number of sensor points for each body: ")
        for body_id in self.touch.sensor_positions:
            if self.show_sensors:
                print(self.sim.model.body_id2name(body_id), self.touch.sensor_positions[body_id].shape[0])
            count_touch_sensors += self.touch.get_sensor_count(body_id)
        print("Total number of sensor points: ", count_touch_sensors)

        # Plot the sensor points for each body once
        if self.show_sensors:
            for body_id in self.touch.sensor_positions:
                body_name = self.sim.model.body_id2name(body_id)
                env_utils.plot_points(self.touch.sensor_positions[body_id], limit=1., title=body_name)

    def _step_callback(self):
        """ Simply increments the step counter. """
        self.steps += 1

    def _is_success(self, achieved_goal, desired_goal):
        """ Dummy function that always returns `False`.

        Args:
            achieved_goal (object): This parameter is ignored.
            desired_goal (object): This parameter is ignored.

        Returns:
            bool: `False`
        """
        return False

    def _is_failure(self, achieved_goal, desired_goal):
        """ Dummy function that always returns `False`.

        Args:
            achieved_goal (object): This parameter is ignored.
            desired_goal (object): This parameter is ignored.

        Returns:
            bool: `False`
        """
        return False

    def _sample_goal(self):
        """ A dummy function returning an empty array of shape (0,).

        Returns:
            numpy.ndarray: An empty size 0 array.
        """
        return np.zeros((0,))

    def _get_achieved_goal(self):
        """Dummy function returning an empty array with the same shape as the goal.

        Returns:
            numpy.ndarray: An empty size 0 array.
        """
        return np.zeros(self.goal.shape)

    def compute_reward(self, achieved_goal, desired_goal, info):
        """ Dummy function that always returns a dummy value of 0.

        Args:
            achieved_goal (object): This parameter is ignored.
            desired_goal (object): This parameter is ignored.
            info (dict): This parameter is ignored.

        Returns:
            float: 0
        """
        return 0


class MIMoShowroomEnv(MIMoDummyEnv):
    """ Same as :class:`~mimoEnv.envs.dummy.MIMoDummyEnv`, but with a different scene.

    Unlike :class:`~mimoEnv.envs.dummy.MIMoDummyEnv` this uses the Showroom scene, in which MIMo is located in a
    enclosed room with a number of toy blocks and balls of various sizes and colors. This is also intended as a dummy
    class.
    """
    def __init__(self,
                 model_path=DEMO_XML,
                 initial_qpos=None,
                 n_substeps=2,
                 proprio_params=DEFAULT_PROPRIOCEPTION_PARAMS,
                 touch_params=DEFAULT_TOUCH_PARAMS,
                 vision_params=DEFAULT_VISION_PARAMS,
                 vestibular_params=DEFAULT_VESTIBULAR_PARAMS,
                 goals_in_observation=False,
                 done_active=True,
                 show_sensors=False,
                 print_space_sizes=False,):

        super().__init__(model_path=model_path,
                         initial_qpos=initial_qpos,
                         n_substeps=n_substeps,
                         proprio_params=proprio_params,
                         touch_params=touch_params,
                         vision_params=vision_params,
                         vestibular_params=vestibular_params,
                         goals_in_observation=goals_in_observation,
                         done_active=done_active,
                         show_sensors=show_sensors,
                         print_space_sizes=print_space_sizes)


class MIMoV2DemoEnv(MIMoDummyEnv):
    """ Same as :class:`~mimoEnv.envs.dummy.MIMoDummyEnv`, but using the v2 Version of MIMo which has hands with five
    fingers and feet with two toes.
    """
    def __init__(self,
                 model_path=BENCHMARK_XML_V2,
                 initial_qpos=None,
                 n_substeps=2,
                 proprio_params=DEFAULT_PROPRIOCEPTION_PARAMS,
                 touch_params=DEFAULT_TOUCH_PARAMS_V2,
                 vision_params=DEFAULT_VISION_PARAMS,
                 vestibular_params=DEFAULT_VESTIBULAR_PARAMS,
                 goals_in_observation=False,
                 done_active=True,
                 show_sensors=False,
                 print_space_sizes=False,):

        super().__init__(model_path=model_path,
                         initial_qpos=initial_qpos,
                         n_substeps=n_substeps,
                         proprio_params=proprio_params,
                         touch_params=touch_params,
                         vision_params=vision_params,
                         vestibular_params=vestibular_params,
                         goals_in_observation=goals_in_observation,
                         done_active=done_active,
                         show_sensors=show_sensors,
                         print_space_sizes=print_space_sizes)


<<<<<<< HEAD
class MIMoMuscleDemoEnv(MIMoMuscleEnv):

    def __init__(self,
                 model_path=BENCHMARK_XML_V2,
                 initial_qpos={},
=======
class MIMoMuscleDemoEnv(MIMoEnv):
    """Same as :class:`~mimoEnv.envs.dummy.MIMoDummyEnv`, but using the muscle actuation model. Uses the v2 Version of
    MIMo by default.
    """
    def __init__(self,
                 model_path=BENCHMARK_XML_V2,
                 initial_qpos=None,
>>>>>>> d43e2669
                 n_substeps=2,
                 proprio_params=DEFAULT_PROPRIOCEPTION_PARAMS,
                 touch_params=DEFAULT_TOUCH_PARAMS_V2,
                 vision_params=DEFAULT_VISION_PARAMS,
                 vestibular_params=DEFAULT_VESTIBULAR_PARAMS,
<<<<<<< HEAD
=======
                 actuation_model=MuscleModel,
>>>>>>> d43e2669
                 goals_in_observation=False,
                 done_active=True,
                 print_space_sizes=False, ):

        self.steps = 0

        super().__init__(model_path=model_path,
                         initial_qpos=initial_qpos,
                         n_substeps=n_substeps,
                         proprio_params=proprio_params,
                         touch_params=touch_params,
                         vision_params=vision_params,
                         vestibular_params=vestibular_params,
<<<<<<< HEAD
=======
                         actuation_model=actuation_model,
>>>>>>> d43e2669
                         goals_in_observation=goals_in_observation,
                         done_active=done_active)

        if print_space_sizes:
            print("Observation space:")
            for key in self.observation_space:
                print(key, self.observation_space[key].shape)
            print("\nAction space: ", self.action_space.shape)

    def _step_callback(self):
        """ Simply increments the step counter. """
        self.steps += 1

    def _is_success(self, achieved_goal, desired_goal):
        """ Dummy function that always returns `False`.

        Args:
            achieved_goal (object): This parameter is ignored.
            desired_goal (object): This parameter is ignored.

        Returns:
            bool: `False`
        """
        return False

    def _is_failure(self, achieved_goal, desired_goal):
        """ Dummy function that always returns `False`.

        Args:
            achieved_goal (object): This parameter is ignored.
            desired_goal (object): This parameter is ignored.

        Returns:
            bool: `False`
        """
        return False

    def _sample_goal(self):
        """ A dummy function returning an empty array of shape (0,).

        Returns:
            numpy.ndarray: An empty size 0 array.
        """
        return np.zeros((0,))

    def _get_achieved_goal(self):
        """Dummy function returning an empty array with the same shape as the goal.

        Returns:
            numpy.ndarray: An empty size 0 array.
        """
        return np.zeros(self.goal.shape)

    def compute_reward(self, achieved_goal, desired_goal, info):
        """ Dummy function that always returns a dummy value of 0.

        Args:
            achieved_goal (object): This parameter is ignored.
            desired_goal (object): This parameter is ignored.
            info (dict): This parameter is ignored.

        Returns:
            float: 0
        """
        return 0

    def _viewer_setup(self):
        """Initial configuration of the viewer. Can be used to set the camera position,
        for example.
        """
<<<<<<< HEAD
        self.viewer.cam.trackbodyid = 0  # id of the body to track
        self.viewer.cam.distance = 1.5  # how much you "zoom in", smaller is closer
        self.viewer.cam.lookat[0] = 0  # x,y,z offset from the object (works if trackbodyid=-1)
        self.viewer.cam.lookat[1] = 0
        self.viewer.cam.lookat[2] = 0.5  # 0.24 -0.04 .8
        self.viewer.cam.elevation = -20
        self.viewer.cam.azimuth = 180
=======
        #self.viewer.cam.trackbodyid = 0  # id of the body to track
        #self.viewer.cam.distance = 1.5  # how much you "zoom in", smaller is closer
        #self.viewer.cam.lookat[0] = 0  # x,y,z offset from the object (works if trackbodyid=-1)
        #self.viewer.cam.lookat[1] = 0
        #self.viewer.cam.lookat[2] = 0.5  # 0.24 -0.04 .8
        #self.viewer.cam.elevation = -20
        #self.viewer.cam.azimuth = 180
>>>>>>> d43e2669
<|MERGE_RESOLUTION|>--- conflicted
+++ resolved
@@ -38,11 +38,7 @@
 :meta hide-value:
 """
 
-<<<<<<< HEAD
 TEST_XML = os.path.join(SCENE_DIRECTORY, "test_scene.xml")
-=======
-TEST_XML = os.path.join(SCENE_DIRECTORY, "muscle_static_test.xml")
->>>>>>> d43e2669
 """ Path to the benchmarking scene using MIMo v2.
 
 :meta hide-value:
@@ -248,13 +244,6 @@
                          print_space_sizes=print_space_sizes)
 
 
-<<<<<<< HEAD
-class MIMoMuscleDemoEnv(MIMoMuscleEnv):
-
-    def __init__(self,
-                 model_path=BENCHMARK_XML_V2,
-                 initial_qpos={},
-=======
 class MIMoMuscleDemoEnv(MIMoEnv):
     """Same as :class:`~mimoEnv.envs.dummy.MIMoDummyEnv`, but using the muscle actuation model. Uses the v2 Version of
     MIMo by default.
@@ -262,16 +251,12 @@
     def __init__(self,
                  model_path=BENCHMARK_XML_V2,
                  initial_qpos=None,
->>>>>>> d43e2669
                  n_substeps=2,
                  proprio_params=DEFAULT_PROPRIOCEPTION_PARAMS,
                  touch_params=DEFAULT_TOUCH_PARAMS_V2,
                  vision_params=DEFAULT_VISION_PARAMS,
                  vestibular_params=DEFAULT_VESTIBULAR_PARAMS,
-<<<<<<< HEAD
-=======
                  actuation_model=MuscleModel,
->>>>>>> d43e2669
                  goals_in_observation=False,
                  done_active=True,
                  print_space_sizes=False, ):
@@ -285,10 +270,7 @@
                          touch_params=touch_params,
                          vision_params=vision_params,
                          vestibular_params=vestibular_params,
-<<<<<<< HEAD
-=======
                          actuation_model=actuation_model,
->>>>>>> d43e2669
                          goals_in_observation=goals_in_observation,
                          done_active=done_active)
 
@@ -359,20 +341,10 @@
         """Initial configuration of the viewer. Can be used to set the camera position,
         for example.
         """
-<<<<<<< HEAD
-        self.viewer.cam.trackbodyid = 0  # id of the body to track
-        self.viewer.cam.distance = 1.5  # how much you "zoom in", smaller is closer
-        self.viewer.cam.lookat[0] = 0  # x,y,z offset from the object (works if trackbodyid=-1)
-        self.viewer.cam.lookat[1] = 0
-        self.viewer.cam.lookat[2] = 0.5  # 0.24 -0.04 .8
-        self.viewer.cam.elevation = -20
-        self.viewer.cam.azimuth = 180
-=======
         #self.viewer.cam.trackbodyid = 0  # id of the body to track
         #self.viewer.cam.distance = 1.5  # how much you "zoom in", smaller is closer
         #self.viewer.cam.lookat[0] = 0  # x,y,z offset from the object (works if trackbodyid=-1)
         #self.viewer.cam.lookat[1] = 0
         #self.viewer.cam.lookat[2] = 0.5  # 0.24 -0.04 .8
         #self.viewer.cam.elevation = -20
-        #self.viewer.cam.azimuth = 180
->>>>>>> d43e2669
+        #self.viewer.cam.azimuth = 180