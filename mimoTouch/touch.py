--- conflicted
+++ resolved
@@ -30,6 +30,8 @@
 #: A key to identify the geom type ids used by MuJoCo.
 from mimoTouch.sensormeshes import mesh_box, mesh_sphere, mesh_capsule, mesh_cylinder, mesh_ellipsoid
 
+from gymnasium.envs.mujoco import MujocoEnv
+
 
 class Touch:
     """ Abstract base class for the touch system.
@@ -57,7 +59,7 @@
     Note that the bodies listed in 'scales' must actually exist in the scene to avoid errors!
 
     Attributes:
-        env (gym.Env): The environment to which this module will be attached.
+        env (MujocoEnv): The environment to which this module will be attached.
         sensor_scales (Dict[int, float]): A dictionary listing the sensor distances for each body part. Populated from
             `touch_params`.
         touch_type (str): The name of the member method that determines output type. Populated from `touch_params`.
@@ -142,8 +144,8 @@
     The following attributes are provided in addition to those of :class:`~mimoTouch.touch.Touch`.
 
     Attributes:
-        m_data (sim.data): A direct reference to the MuJoCo simulation data object.
-        m_model (sim.model): A direct reference to the MuJoCo simulation model object.
+        m_data (mujoco.MjData): A direct reference to the MuJoCo simulation data object.
+        m_model (mujoco.MjModel): A direct reference to the MuJoCo simulation model object.
         plotting_limits (Dict[int, float]): A convenience dictionary listing axis limits for plotting forces or sensor
             points for geoms.
     """
@@ -278,16 +280,10 @@
         # Add sensor points for the given geom using given resolution
         # Returns the number of sensor points added
         # Also set the maximum size of the geom, for plotting purposes
-<<<<<<< HEAD
         geom_type = self.m_model.geom(geom_id).type.item()
         size = self.m_model.geom(geom_id).size
         limit = 1
         if geom_type == mujoco.mjtGeom.mjGEOM_BOX:
-=======
-        geom_type = self.m_model.geom_type[geom_id]
-        size = self.m_model.geom_size[geom_id]
-        if geom_type == const.GEOM_BOX:
->>>>>>> 8d3aed1d
             limit = np.max(size)
             points = spread_points_box(scale, size)
         elif geom_type == mujoco.mjtGeom.mjGEOM_SPHERE:
@@ -296,13 +292,8 @@
         elif geom_type == mujoco.mjtGeom.mjGEOM_CAPSULE:
             limit = size[1] + size[0]
             points = spread_points_capsule(scale, 2*size[1], size[0])
-<<<<<<< HEAD
         elif geom_type == mujoco.mjtGeom.mjGEOM_CYLINDER:
-            # Cylinder size 0 is radius, size 1 is half length
-=======
-        elif geom_type == const.GEOM_CYLINDER:
             # Cylinder size 0 is radius, size 1 is half of the length
->>>>>>> 8d3aed1d
             limit = np.max(size)
             points = spread_points_cylinder(scale, 2*size[1], size[0])
         elif geom_type == mujoco.mjtGeom.mjGEOM_PLANE:
@@ -444,14 +435,9 @@
 
         points = self.sensor_positions[geom_id]
         limit = self.plotting_limits[geom_id]
-<<<<<<< HEAD
         title = self.m_model.geom(geom_id).name
-        env_utils.plot_points(points, limit=limit, title=title)
-=======
-        title = self.m_model.geom_id2name(geom_id)
         fig, ax = env_utils.plot_points(points, limit=limit, title=title, show=False)
         return fig, ax
->>>>>>> 8d3aed1d
 
     def plot_force_geom(self, geom_id=None, geom_name=None):
         """ Plot the sensor output for a geom.
@@ -517,12 +503,8 @@
 
         points, forces = self._get_plot_info_body(body_id)
 
-<<<<<<< HEAD
-        env_utils.plot_forces(points, forces, limit=np.max(points) + 0.5)
-=======
         fig, ax = env_utils.plot_forces(points, forces, limit=np.max(points) + 0.5, show=False)
         return fig, ax
->>>>>>> 8d3aed1d
 
     # =============== Raw force and contact normal ====================================
     # =================================================================================
@@ -819,8 +801,8 @@
     The following attributes are provided in addition to those of :class:`~mimoTouch.touch.Touch`.
 
     Attributes:
-        m_data (sim.data): A direct reference to the MuJoCo simulation data object.
-        m_model (sim.model): A direct reference to the MuJoCo simulation model object.
+        m_data (mujoco.MjData): A direct reference to the MuJoCo simulation data object.
+        m_model (mujoco.MjModel): A direct reference to the MuJoCo simulation model object.
         meshes (Dict[int, trimesh.Trimesh]): A dictionary containing the sensor mesh objects for each body.
         active_vertices (Dict[int, np.ndarray]: A dictionary of masks. Not every sensor point will be active as they
             may intersect another geom on the same body. Only active vertices contribute to the output, but inactive
@@ -945,13 +927,7 @@
                 if other_mesh == mesh or isinstance(other_mesh, PointCloud):
                     continue
                 # If our vertices are contained in the other mesh, make them inactive
-<<<<<<< HEAD
-                # This will produce inconsistent results if two parallel surfaces are too close together, similar to
-                # z-fighting. Seems to work consistently with a distance of at least .1 mm in the mujoco files.
-                contained = other_mesh.contains(mesh.vertices)
-=======
                 contained = _contains(mesh.vertices, other_mesh)
->>>>>>> 8d3aed1d
                 mask = np.logical_and(mask, np.invert(contained))
             active_vertices.append(mask)
             sensor_counts.append(np.count_nonzero(mask))
@@ -1037,13 +1013,8 @@
             mesh = mesh_sphere(scale, size[0])
         elif geom_type == mujoco.mjtGeom.mjGEOM_CAPSULE:
             mesh = mesh_capsule(scale, 2 * size[1], size[0])
-<<<<<<< HEAD
         elif geom_type == mujoco.mjtGeom.mjGEOM_CYLINDER:
-            # Cylinder size 0 is radius, size 1 is half length
-=======
-        elif geom_type == const.GEOM_CYLINDER:
             # Cylinder size 0 is radius, size 1 is half the length
->>>>>>> 8d3aed1d
             mesh = mesh_cylinder(scale, 2 * size[1], size[0])
         elif geom_type == mujoco.mjtGeom.mjGEOM_PLANE:
             RuntimeWarning("Cannot add sensors to plane geoms!")
@@ -1714,10 +1685,7 @@
 
         points = self.meshes[body_id].vertices
         limit = self.plotting_limits[body_id]
-<<<<<<< HEAD
         title = self.m_model.body(body_id).name
-=======
->>>>>>> 8d3aed1d
         env_utils.plot_points(points, limit=limit, title=title)
 
     # Plot forces for single body
@@ -1738,10 +1706,7 @@
 
         sensor_points = self.sensor_positions[body_id]
         force_vectors = self.sensor_outputs[body_id] / 20
-<<<<<<< HEAD
         title = self.m_model.body(body_id).name + " forces"
-=======
->>>>>>> 8d3aed1d
         if force_vectors.shape[1] == 1:
             normals = self.meshes[body_id].vertex_normals[self.active_vertices[body_id], :]
             force_vectors = force_vectors * normals
@@ -1803,7 +1768,6 @@
         fig, ax = env_utils.plot_forces(points=points, vectors=forces, limit=limit, title=title, show=False)
 
         if show_contact_points:
-<<<<<<< HEAD
             for contact_id, contact_body_id, forces in self.contact_tuples:
                 if contact_body_id in body_ids:
                     contact_position = self.get_contact_position_relative(contact_id, contact_body_id)
@@ -1818,25 +1782,7 @@
                                                                       body_id_target=body_ids[0])
                     ax.scatter(contact_position[0], contact_position[1], contact_position[2],
                                color="y", s=15, depthshade=True, alpha=0.8)
-        plt.show()
-=======
-            for body_id in body_ids:
-                for contact_id, contact_body_id, forces in self.contact_tuples:
-                    if body_id == contact_body_id:
-                        contact_position = self.get_contact_position_relative(contact_id, body_id)
-                        if focus == "world":
-                            contact_position = env_utils.body_pos_to_world(self.m_data,
-                                                                           position=contact_position,
-                                                                           body_id=body_id)
-                        else:
-                            contact_position = env_utils.body_pos_to_body(self.m_data,
-                                                                          position=contact_position,
-                                                                          body_id_source=body_id,
-                                                                          body_id_target=body_ids[0])
-                        ax.scatter(contact_position[0], contact_position[1], contact_position[2],
-                                   color="y", s=15, depthshade=True, alpha=0.8)
         return fig, ax
->>>>>>> 8d3aed1d
 
     def plot_force_body_subtree(self, body_id=None, body_name=None, title="", show_contact_points=False):
         """ Plot the sensor output for the kinematic subtree with the given body at its root.
