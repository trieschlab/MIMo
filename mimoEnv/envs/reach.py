--- conflicted
+++ resolved
@@ -20,11 +20,7 @@
 import copy
 
 from mimoEnv.envs.mimo_env import MIMoEnv, SCENE_DIRECTORY, DEFAULT_PROPRIOCEPTION_PARAMS
-<<<<<<< HEAD
-import mimoEnv.utils as env_utils
-=======
 from mimoActuation.actuation import SpringDamperModel
->>>>>>> 8d3aed1d
 
 
 REACH_XML = os.path.join(SCENE_DIRECTORY, "reach_scene.xml")
@@ -41,37 +37,29 @@
 
     Due to the goal condition we do not use the :attr:`.goal` attribute or the interfaces associated with it. Instead,
     the reward and success conditions are computed directly from the model state, while
-<<<<<<< HEAD
     :meth:`~mimoEnv.envs.reach.MIMoReachEnv.sample_goal` and
     :meth:`~mimoEnv.envs.reach.MIMoReachEnv.get_achieved_goal` are dummy functions.
-
-=======
-    :meth:`~mimoEnv.envs.reach.MIMoReachEnv._sample_goal` and
-    :meth:`~mimoEnv.envs.reach.MIMoReachEnv._get_achieved_goal` are dummy functions.
->>>>>>> 8d3aed1d
     """
     def __init__(self,
                  model_path=REACH_XML,
-                 initial_qpos={},
-                 frame_skip=2,
                  proprio_params=DEFAULT_PROPRIOCEPTION_PARAMS,
                  touch_params=None,
                  vision_params=None,
                  vestibular_params=None,
                  actuation_model=SpringDamperModel,
                  goals_in_observation=False,
-                 done_active=True):
+                 done_active=True,
+                 **kwargs,):
 
         super().__init__(model_path=model_path,
-                         initial_qpos=initial_qpos,
-                         frame_skip=frame_skip,
                          proprio_params=proprio_params,
                          touch_params=touch_params,
                          vision_params=vision_params,
                          vestibular_params=vestibular_params,
                          actuation_model=actuation_model,
                          goals_in_observation=goals_in_observation,
-                         done_active=done_active)
+                         done_active=done_active,
+                         **kwargs)
 
         self.target_init_pos = copy.deepcopy(self.data.body('target').xpos)
 
@@ -154,7 +142,7 @@
         limited such that MIMo can always reach the ball.
 
         Returns:
-            bool: ``True``.
+            Dict: Observations after reset.
         """
 
         self.set_state(self.init_qpos, self.init_qvel)
@@ -187,13 +175,13 @@
         head_pos = self.data.body('head').xpos
         head_target_dif = target_pos - head_pos
         head_target_dist = np.linalg.norm(head_target_dif)
-        head_target_dif[2] = head_target_dif[2] - 0.067375  # extra difference to eyes height in head
+        head_target_dif[2] = head_target_dif[2] - 0.067375  # extra difference to height of eyes in head
         half_eyes_dist = 0.0245  # horizontal distance between eyes / 2
         eyes_target_dist = head_target_dist - 0.07  # remove distance from head center to eyes
 
         self.data.qpos[13] = np.arctan(head_target_dif[1] / head_target_dif[0])  # head - horizontal
         self.data.qpos[14] = np.arctan(-head_target_dif[2] / head_target_dif[0])  # head - vertical
-        self.data.qpos[15] = 0  # head - side tild
+        self.data.qpos[15] = 0  # head - side tilt
         self.data.qpos[16] = np.arctan(-half_eyes_dist / eyes_target_dist)  # left eye -  horizontal
         self.data.qpos[17] = 0  # left eye - vertical
         self.data.qpos[17] = 0  # left eye - torsional
