""" This module defines the base MIMo environment.

The abstract base class is :class:`~mimoEnv.envs.mimo_env.MIMoEnv`. Default parameters for all the sensory modalities
are provided as well.
"""
import os
<<<<<<< HEAD
import numpy as np
import glfw
import mujoco
import copy
=======
import copy
import sys
import numpy as np
from typing import List, Dict, Tuple, Type
import mujoco_py
import glfw
>>>>>>> 8d3aed1d

from gymnasium import spaces, utils
from gymnasium.envs.mujoco import MujocoEnv

from mimoTouch.touch import TrimeshTouch, Touch
from mimoVision.vision import SimpleVision, Vision
from mimoVestibular.vestibular import SimpleVestibular, Vestibular
from mimoProprioception.proprio import SimpleProprioception, Proprioception
from mimoActuation.actuation import ActuationModel, SpringDamperModel
import mimoEnv.utils as mimo_utils


SCENE_DIRECTORY = os.path.abspath(os.path.join(__file__, "..", "..", "assets"))
""" Path to the scene directory.

:meta hide-value:
"""


EMOTES = {
    "default": "tex_head_default",
    "happy": "tex_head_happy",
    "sad": "tex_head_sad",
    "surprised": "tex_head_surprised",
    "angry": "tex_head_angry",
    "disgusted": "tex_head_disgusted",
    "scared": "tex_head_scared",
}
""" Valid facial expressions.

:meta hide-value:
"""


DEFAULT_TOUCH_PARAMS = {
    "scales": {
        "left_toes": 0.010,
        "right_toes": 0.010,
        "left_foot": 0.015,
        "right_foot": 0.015,
        "left_lower_leg": 0.038,
        "right_lower_leg": 0.038,
        "left_upper_leg": 0.027,
        "right_upper_leg": 0.027,
        "hip": 0.025,
        "lower_body": 0.025,
        "upper_body": 0.030,
        "head": 0.013,
        "left_eye": 1.0,
        "right_eye": 1.0,
        "left_upper_arm": 0.024,
        "right_upper_arm": 0.024,
        "left_lower_arm": 0.024,
        "right_lower_arm": 0.024,
        "left_hand": 0.007,
        "right_hand": 0.007,
        "left_fingers": 0.002,
        "right_fingers": 0.002,
    },
    "touch_function": "force_vector",
    "response_function": "spread_linear",
}
""" Default touch parameters.

:meta hide-value:
"""


DEFAULT_TOUCH_PARAMS_V2 = {
    "scales": {
        "left_big_toe": 0.010,
        "right_big_toe": 0.010,
        "left_toes": 0.010,
        "right_toes": 0.010,
        "left_foot": 0.015,
        "right_foot": 0.015,
        "left_lower_leg": 0.038,
        "right_lower_leg": 0.038,
        "left_upper_leg": 0.027,
        "right_upper_leg": 0.027,
        "hip": 0.025,
        "lower_body": 0.025,
        "upper_body": 0.030,
        "head": 0.013,
        "left_eye": 1.0,
        "right_eye": 1.0,
        "left_upper_arm": 0.024,
        "right_upper_arm": 0.024,
        "left_lower_arm": 0.024,
        "right_lower_arm": 0.024,
        "left_hand": 0.007,
        "right_hand": 0.007,
        "left_ffdistal": 0.002,
        "left_mfdistal": 0.002,
        "left_rfdistal": 0.002,
        "left_lfdistal": 0.002,
        "left_thdistal": 0.002,
        "left_ffmiddle": 0.004,
        "left_mfmiddle": 0.004,
        "left_rfmiddle": 0.004,
        "left_lfmiddle": 0.004,
        "left_thhub": 0.004,
        "left_ffknuckle": 0.004,
        "left_mfknuckle": 0.004,
        "left_rfknuckle": 0.004,
        "left_lfknuckle": 0.004,
        "left_thbase": 0.004,
        "left_lfmetacarpal": 0.007,
        "right_ffdistal": 0.002,
        "right_mfdistal": 0.002,
        "right_rfdistal": 0.002,
        "right_lfdistal": 0.002,
        "right_thdistal": 0.002,
        "right_ffmiddle": 0.004,
        "right_mfmiddle": 0.004,
        "right_rfmiddle": 0.004,
        "right_lfmiddle": 0.004,
        "right_thhub": 0.004,
        "right_ffknuckle": 0.004,
        "right_mfknuckle": 0.004,
        "right_rfknuckle": 0.004,
        "right_lfknuckle": 0.004,
        "right_thbase": 0.004,
        "right_lfmetacarpal": 0.007,
    },
    "touch_function": "force_vector",
    "response_function": "spread_linear",
}
""" Default touch parameters for the v2 version of MIMo with five fingers and two toes.

:meta hide-value:
"""


DEFAULT_VISION_PARAMS = {
    "eye_left": {"width": 256, "height": 256},
    "eye_right": {"width": 256, "height": 256},
}
""" Default vision parameters.

:meta hide-value:
"""


DEFAULT_VESTIBULAR_PARAMS = {
    "sensors": ["vestibular_acc", "vestibular_gyro"],
}
""" Default vestibular parameters.

:meta hide-value:
"""


DEFAULT_PROPRIOCEPTION_PARAMS = {
    "components": ["velocity", "torque", "limits", "actuation"],
    "threshold": .035,
}
""" Default parameters for proprioception. Relative joint positions are always included.

:meta hide-value:
"""

DEFAULT_SIZE = 500
""" Default window size for gym rendering functions.
"""


class MIMoEnv(MujocoEnv, utils.EzPickle):
    """ This is the abstract base class for all MIMo experiments.

    This class meets the interface requirements for basic gym classes and adds some additional features. The
    observation space is of dictionary type.

    Sensory modules are configured by a parameter dictionary. Default configuration dictionaries are included in the
    same module as this class, :data:`DEFAULT_PROPRIOCEPTION_PARAMS`, :data:`DEFAULT_TOUCH_PARAMS`
    :data:`DEFAULT_VISION_PARAMS`, :data:`DEFAULT_VESTIBULAR_PARAMS`. Passing these to the constructor will enable the
    relevant sensory module.
    Not passing a dictionary disables the relevant module.
    By default, all sensory modalities are disabled and the only sensor outputs are the relative joint positions.
    Actuation models can also be changed using the `actuation_model` constructor argument. They do not use a
    configuration dictionary, instead deriving all required parameters from the XMLs.

    Implementing subclasses will have to override the following functions:
    - :meth:`.is_success`, to determine when an episode reaches a `success` terminal state.
    - :meth:`.is_failure`, to determine when an episode reaches a `failure` terminal state.
    - :meth:`.is_truncated`, to determine when an episode ends for other reasons, such as a time limit or out of
        bounds condition.
    - :meth:`.compute_reward`, to compute the reward for at each step.
    - :meth:`.reset_model`, which resets the physical simulation. If you wish to randomize some aspect of the scene
      this function is the place to implement that.
    - :meth:`.sample_goal`, which should determine the desired end state.
    - :meth:`.get_achieved_goal`, which should return the achieved end state.

    Depending on the requirements of your experiment any of these functions may be implemented as dummy functions
    returning fixed values.
    Additional functions that may be overridden optionally are:

<<<<<<< HEAD
    - :meth:`._is_done`, which determines the `terminal` and `truncated` return values after each step.
    - :meth:`._proprio_setup`, :meth:`._touch_setup`, :meth:`._vision_setup`, :meth:`._vestibular_setup`, these
=======
    - :meth:`._is_done`, which determines the 'done' return value after each step.
    - :meth:`.proprio_setup`, :meth:`.touch_setup`, :meth:`.vision_setup`, :meth:`.vestibular_setup`, these
>>>>>>> 8d3aed1d
      functions initialize the associated sensor modality. These should be overridden if you want to replace the default
      implementation. Default implementations are :class:`~mimoProprioception.proprio.SimpleProprioception`,
      :class:`~mimoTouch.touch.DiscreteTouch`, :class:`~mimoVision.vision.SimpleVision`,
      :class:`~mimoVestibular.vestibular.SimpleVestibular`.
    - :meth:`.get_proprio_obs`, :meth:`.get_touch_obs`, :meth:`.get_vision_obs`, :meth:`.get_vestibular_obs`, these
      functions collect the observations of the associated sensor modality. These allow you to do post-processing on
      the output without having to alter the base implementations.
    - :meth:`._step_callback` and :meth:`._substep_callbock`, which are called after every environment and simulation
      step respectively.

    These functions come with default implementations that should handle most scenarios.

<<<<<<< HEAD
    The constructor takes the following arguments:

    - `model_path`: The path to the scene xml. Required.
    - `initial_qpos`: A dictionary of the initial joint positions. Keys are the joint names. Only required if the
      initial position varies from that defined the XMLs.
    - `frame_skip`: The number of simulation substeps for each environment step. The duration of each simulation step
      is set in the scene XML.
    - `proprio_params`: The configuration dictionary for the proprioceptive system. If `None` the module is disabled.
      Default `None`.
    - `touch_params`: The configuration dictionary for the touch system. If `None` the module is disabled.
      Default `None`.
    - `vision_params`: The configuration dictionary for the vision system. If `None` the module is disabled.
      Default `None`.
    - `vestibular_params`: The configuration dictionary for the vestibular system. If `None` the module is disabled.
      Default `None`.
    - `goals_in_observation`: If `True` the desired and achieved goals are included in the observation dictionary.
      Default `True`.
    - `done_active`: If `True`, :meth:`._is_done` returns `True` if the simulation reaches a success or failure state.
      If `False`, :meth:`._is_done` always returns `False` and the function calling :meth:`.step` has to figure out when
      to stop or reset the simulation on its own.

    Attributes:
        model: The MuJoCo model object.
        data: The MuJoCo data object.
        init_qpos: The initial position vector for the entire scene. Can be used with :meth:`.set_state` to return the
          simulation to its initial state.
        init_qvel: The initial velocity vectors for the whole scene. Can be used with :meth:`.set_state` to return the
          simulation to its initial state.
        frame_skip: The number of simulation substeps for each environment step.
        goal: The desired goal.
        action_space: The action space. See Gym documentation for more.
        observation_space: The observation space. See Gym documentation for more.
        proprio_params: The configuration dictionary for the proprioceptive system.
        proprioception: A reference to the proprioception instance.
        touch_params: The configuration dictionary for the touch system.
        touch: A reference to the touch instance.
        vision_params: The configuration dictionary for the vision system.
        vision: A reference to the vision instance.
=======
    Args:
        model_path (str): The path to the scene xml.
        initial_qpos (Dict[str, float]|None): A dictionary of the initial joint positions. Keys are the joint names,
            with joint positions in radians as values. ``None`` by default.
        n_substeps (int): The number of physics substeps for each simulation step. The duration of each physics step
            is set in the scene XML. Default 2.
        proprio_params (Dict|None): The configuration dictionary for the proprioceptive system. If ``None`` the module
            is disabled. Default ``None``.
        touch_params (Dict|None): The configuration dictionary for the touch system. If ``None`` the module is disabled.
            Default ``None``.
        vision_params (Dict|None): The configuration dictionary for the vision system. If ``None`` the module is
            disabled. Default ``None``.
        vestibular_params (Dict|None): The configuration dictionary for the vestibular system. If ``None`` the module is
            disabled. Default ``None``.
        actuation_model (Type[ActuationModel]): Class for the actuation model. Default is
            :class:`~mimoActuation.actuation.SpringDamperModel`. Note that this must be a class, not an instance.
        goals_in_observation (bool): If ``True`` the desired and achieved goals are included in the observation
            dictionary. Default ``True``.
        done_active (bool): If ``True``, :meth:`._is_done` returns ``True`` if the simulation reaches a success or
            failure state. If ``False``, :meth:`._is_done` always returns ``False`` and the function calling
            :meth:`.step` has to figure out when to stop or reset the simulation on its own.

    Attributes:
        sim (mujoco_py.MjSim): The MuJoCo simulation object.
        initial_state (mujoco_py.MjSimState): A copy of the simulation state at the start of the simulation.
        goal (object): The desired goal.
        action_space (gym.spaces.Space): The action space. See Gym documentation for more.
        observation_space (gym.spaces.Space): The observation space. See Gym documentation for more.
        actuation_model (ActuationModel): Reference to the actuation model instance.
        proprio_params (Dict): The configuration dictionary for the proprioceptive system.
        touch_params (Dict): The configuration dictionary for the touch system.
        vision_params (Dict): The configuration dictionary for the vision system.
>>>>>>> 8d3aed1d
        vestibular_params: The configuration dictionary for the vestibular system.
        proprioception (Proprioception): A reference to the proprioception instance.
        touch (Touch): A reference to the touch instance.
        vision (Vision): A reference to the vision instance.
        vestibular (Vestibular): A reference to the vestibular instance.
        facial_expressions (Dict[str, int]): A dictionary linking emotions with their associated facial textures. The
            keys of this dictionary are valid inputs for :meth:`.swap_facial_expression`.
        goals_in_observation (bool): If ``True`` the desired and achieved goals are included in the observation
            dictionary. Default ``True``.
        done_active (bool): If ``True``, :meth:`._is_done` returns ``True`` if the simulation reaches a success or
            failure state. If ``False``, :meth:`._is_done` always returns ``False` and the function calling
            :meth:`.step` has to figure out when to stop or reset the simulation on its own.
    """
    def __init__(self,
                 model_path,
<<<<<<< HEAD
                 initial_qpos={},
                 frame_skip=2,
=======
                 initial_qpos=None,
                 n_substeps=2,
>>>>>>> 8d3aed1d
                 proprio_params=None,
                 touch_params=None,
                 vision_params=None,
                 vestibular_params=None,
                 actuation_model=SpringDamperModel,
                 goals_in_observation=True,
                 done_active=False):
        utils.EzPickle.__init__(**locals())

        self.fullpath = os.path.abspath(model_path)
        self.frame_skip = frame_skip

        self.proprio_params = proprio_params
        self.touch_params = touch_params
        self.vision_params = vision_params
        self.vestibular_params = vestibular_params

        self.proprioception = None
        self.touch = None
        self.vision = None
        self.vestibular = None

        self.goals_in_observation = goals_in_observation
        self.done_active = done_active

<<<<<<< HEAD
        # Loading scene
        if not os.path.exists(self.fullpath):
            raise OSError(f"File {self.fullpath} does not exist")
=======
        fullpath = os.path.abspath(model_path)
        if not os.path.exists(fullpath):
            raise IOError(f"File {fullpath} does not exist")
>>>>>>> 8d3aed1d

        self.model = mujoco.MjModel.from_xml_path(self.fullpath)
        self.data = mujoco.MjData(self.model)
        mujoco.mj_forward(self.model, self.data)  # Run forward once to ensure everything calculated

        # Rendering setup
        self._viewers = {}
        self.viewer = None
        self._current_mode = None
        self.offscreen_context = None

        fps = int(np.round(1 / self.dt))
        self.metadata = {
            "render_modes": [
                "human",
                "rgb_array",
                "depth_array",
            ],
            "render_fps": fps,
        }

<<<<<<< HEAD
        # Setup actuator attributes and action space
        self.action_space = None
=======
        self.seed()

        # MIMo components
        self.mimo_joints = None
>>>>>>> 8d3aed1d
        self.mimo_actuators = None
        self._get_joints()
        self._get_actuators()
<<<<<<< HEAD
        self._set_action_space()

        self._env_setup(initial_qpos=initial_qpos)

        # Save initial positions
        self.init_qpos = self.data.qpos.copy()
        self.init_qvel = self.data.qvel.copy()
=======
>>>>>>> 8d3aed1d

        # Face emotions:
        self.facial_expressions = None
        self._head_material_id = None
        self._get_facial_expressions(EMOTES)

        self._env_setup(initial_qpos=initial_qpos)
        self.initial_state = copy.deepcopy(self.sim.get_state())

        # Actuation init
        self.action_space = None
        self.actuation_model = actuation_model(self, self.mimo_actuators)
        self._set_action_space()

<<<<<<< HEAD
        self.goal = self.sample_goal()
=======
        self.goal = self._sample_goal()
        self._set_observation_space()

    @property
    def dt(self):
        """ Time passed during each call to :meth:`.step`.
        """
        return self.sim.model.opt.timestep * self.n_substeps

    @property
    def n_actuators(self) -> int:
        """ The number of actuators for MIMo.
        """
        return self.mimo_actuators.shape[0]

    def _get_actuators(self):
        """ Saves IDs of the actuators associated with MIMo in :attr:`.mimo_actuators`."""
        actuators = [self.sim.model.actuator_name2id(name)
                     for name
                     in self.sim.model.actuator_names
                     if name.startswith("act:")]
        self.mimo_actuators = np.asarray(actuators)
>>>>>>> 8d3aed1d

    def _get_joints(self):
        """ Saves the IDs of the joints associated with MIMO in :attr:`.mimo_joints`."""
        joints = [self.sim.model.joint_name2id(name)
                  for name
                  in self.sim.model.joint_names
                  if name.startswith("robot:")]
        self.mimo_joints = np.asarray(joints)

    def _set_action_space(self):
        """ Sets the action space attribute.

        By default, the actuation space contains only MIMos actuators.
        """
        self.action_space = self.actuation_model.get_action_space()

    def _set_observation_space(self):
        """ Sets the observation space attribute.

        Calls :meth:`._get_obs()` and determines the space using the returned observations.
        """
        obs = self._get_obs()
        # Observation spaces
        spaces_dict = {
            "observation": spaces.Box(-np.inf, np.inf, shape=obs["observation"].shape, dtype=np.float64)
        }
        if self.touch:
            spaces_dict["touch"] = spaces.Box(-np.inf, np.inf, shape=obs["touch"].shape, dtype=np.float32)
        if self.vision:
            for sensor in self.vision_params:
                spaces_dict[sensor] = spaces.Box(0, 255, shape=obs[sensor].shape, dtype=np.uint8)
        if self.vestibular:
            spaces_dict["vestibular"] = spaces.Box(-np.inf, np.inf, shape=obs["vestibular"].shape, dtype=np.float64)
        if self.goals_in_observation:
            spaces_dict["desired_goal"] = spaces.Box(
                -np.inf, np.inf, shape=obs["achieved_goal"].shape, dtype=np.float64)
            spaces_dict["achieved_goal"] = spaces.Box(
                -np.inf, np.inf, shape=obs["achieved_goal"].shape, dtype=np.float64)

        self.observation_space = spaces.Dict(spaces_dict)

<<<<<<< HEAD
    @property
    def n_actuators(self):
        """ The number of actuators for MIMo."""
        return self.mimo_actuators.shape[0]

    def _get_actuators(self):
        """ Returns the names of the actuators associated with MIMo."""
        actuators = []
        for i in range(self.model.nu):
            if self.model.actuator(i).name.startswith("act:"):
                actuators.append(i)
        self.mimo_actuators = np.asarray(actuators)

    def _set_action_space(self):
        bounds = self.model.actuator_ctrlrange.copy().astype(np.float32)[self.mimo_actuators]
        low, high = bounds.T
        self.action_space = spaces.Box(low=low, high=high, dtype=np.float32)
=======
    def _get_facial_expressions(self, emotion_textures):
        """ Associates facial textures in the model with human-readable names for the associated emotions.
>>>>>>> 8d3aed1d

        Args:
            emotion_textures (Dict[str, str]): A dictionary with names for emotions as keys and the XML names of the
                associated facial textures as values.
        """
        self.facial_expressions = {}
        for emote in emotion_textures:
            tex_name = emotion_textures[emote]
            tex_id = self.model.texture(tex_name).id
            self.facial_expressions[emote] = tex_id
        head_material_name = "head"
        self._head_material_id = self.model.material(head_material_name).id

    def _env_setup(self, initial_qpos):
        """ This function initializes all the sensory components of the model.

        Calls the setup functions for all the sensory components and sets the initial positions of the joints according
        to the constructor arguments.

        Args:
            initial_qpos (dict[str, float]): A dictionary with the initial joint positions for each joint. Keys are
                joint names with joint positions in radians as values. Joints that are missing will be left in their
                default positions.
        """
        # Our init goes here. At this stage the mujoco model is already loaded, but most of the gym attributes, such as
        # observation space and goals are not set yet

        # Set qpos:
        self._set_initial_position(initial_qpos)

        # Do setups
        self.proprio_setup(self.proprio_params)
        if self.touch_params is not None:
            self.touch_setup(self.touch_params)
        if self.vision_params is not None:
            self.vision_setup(self.vision_params)
        if self.vestibular_params is not None:
            self.vestibular_setup(self.vestibular_params)
        # Should be able to get all types of sensor outputs here

<<<<<<< HEAD
        # Implement qpos:
        for joint_name in initial_qpos:
            mimo_utils.set_joint_qpos(self.model, self.data, joint_name, initial_qpos[joint_name])
=======
    def _set_initial_position(self, initial_qpos):
        """ Sets the initial positions for joints in the environment.
>>>>>>> 8d3aed1d

        The input should be a dictionary with joint names as keys and joint positions (in radians as floats) as values.
        Thin function then sets each listed joint to the corresponding position. Joints not contained in the dictionary
        are left unaltered.

        Args:
            initial_qpos (dict[str, float]): A dictionary with joint names as keys and joint positions (in radians as
                floats) as values.
        """
        if initial_qpos:
            for joint_name in initial_qpos:
                mimo_utils.set_joint_qpos(self.sim.model, self.sim.data, joint_name, initial_qpos[joint_name])

    def proprio_setup(self, proprio_params):
        """ Perform the setup and initialization of the proprioceptive system.

        This should be overridden if you want to use another implementation!

        Args:
            proprio_params (dict): The parameter dictionary.
        """
        self.proprioception = SimpleProprioception(self, proprio_params)

    def touch_setup(self, touch_params):
        """ Perform the setup and initialization of the touch system.

        This should be overridden if you want to use another implementation!

        Args:
            touch_params (dict): The parameter dictionary.
        """
        self.touch = TrimeshTouch(self, touch_params)

    def vision_setup(self, vision_params):
        """ Perform the setup and initialization of the vision system.

        This should be overridden if you want to use another implementation!

        Args:
            vision_params (dict): The parameter dictionary.
        """
        self.vision = SimpleVision(self, vision_params)

    def vestibular_setup(self, vestibular_params):
        """ Perform the setup and initialization of the vestibular system.

        This should be overridden if you want to use another implementation!

        Args:
            vestibular_params (dict): The parameter dictionary.
        """
        self.vestibular = SimpleVestibular(self, vestibular_params)

    def _single_mujoco_step(self):
        mujoco.mj_step(self.model, self.data)
        mujoco.mj_rnePostConstraint(self.model, self.data)

    def do_simulation(self, action, n_frames):
        """ Step simulation forward for `n_frames` number of steps.

        Args:
<<<<<<< HEAD
            action: The control input.
            n_frames: The number of simulation substeps for each environment step
        """
        self._set_action(action)
        for _ in range(n_frames):
            self._single_mujoco_step()
=======
            action (np.ndarray): The control input for the actuators.
            n_frames (int): The number of physics steps to perform.
        """
        self._set_action(action)
        for _ in range(n_frames):
            self.actuation_model.substep_update()
            self.sim.step()
>>>>>>> 8d3aed1d
            self._substep_callback()

    def step(self, action):
        """ Run one timestep of the environment's dynamics.

<<<<<<< HEAD
        Performs one timestep of the simulation, collects sensor observations and determines if we reached a terminal
        state.
        When end of episode is reached, you are responsible for calling :meth:`reset` to reset this environment's state.
        Accepts an action and returns a tuple `(observation, reward, terminated, truncated, info)`.
        `terminated` and `done` are both determined by :meth:`._is_done`.
=======
        This function takes a simulation step with the given control inputs, collects the observations, computes the
        reward and finally determines if we are done with this episode or not. :meth:`._get_obs` collects the
        observations, :meth:`.compute_reward` calculates the reward.`:meth:`._is_done` is called to determine if we are
        done with the episode and :meth:`._step_callback` can be used for extra functions each step, such as
        incrementing a step counter.
>>>>>>> 8d3aed1d

        Args:
            action (ActType): an action provided by the agent

        Returns:
<<<<<<< HEAD
            observation (object): this will be an element of the environment's :attr:`observation_space`.
                This may, for instance, be a numpy array containing the positions and velocities of certain objects.
            reward (float): The amount of reward returned as a result of taking the action.
            terminated (bool): whether a `terminal state` (success or failure as defined under the MDP of the task) is
                reached. In this case further step() calls could return undefined results.
            truncated (bool): whether a truncation condition outside the scope of the MDP is satisfied.
                Typically a timelimit, but could also be used to indicate agent physically going out of bounds.
                Can be used to end the episode prematurely before a `terminal state` is reached.
            info (dictionary): `info` contains auxiliary diagnostic information (helpful for debugging, learning, and
                logging).
                This might, for instance, contain: metrics that describe the agent's performance state, variables that
                are hidden from observations, or individual reward terms that are combined to produce the total reward.
=======
            Tuple[Dict, float, bool, Dict]: A tuple `(observations, reward, done, info)` as described above, with info
            containing extra information, such as whether we reached a success state specifically.
>>>>>>> 8d3aed1d
        """
        self.do_simulation(action, self.frame_skip)
        self._step_callback()
        obs = self._get_obs()
        self._obs_callback()

        achieved_goal = self.get_achieved_goal()

        # Done always false if not done_active, else either of is_success or is_failure must be true
        is_success = self.is_success(achieved_goal, self.goal)
        is_failure = self.is_failure(achieved_goal, self.goal)

        info = {
            "is_success": is_success,
            "is_failure": is_failure,
        }

        if not self.goals_in_observation:
            info["achieved_goal"] = copy.deepcopy(achieved_goal)
            info["desired_goal"] = copy.deepcopy(self.goal)

        terminated, truncated = self._is_done(achieved_goal, self.goal, info)
        reward = self.compute_reward(achieved_goal, self.goal, info)
        return obs, reward, terminated, truncated, info

    def _step_callback(self):
        """ A custom callback that is called after stepping the simulation, but before collecting observations.

        Useful to enforce additional constraints on the simulation state before observations are collected.
        Note that the sensory modalities do not update until get_obs is called, so they will not have updated to the
        current timestep.
        """

    def _substep_callback(self):
        """ A custom callback that is called after each simulation substep.
        """

    def _obs_callback(self):
        """ A custom callback that is called after collecting the observations.

<<<<<<< HEAD
        Like _step_callback, but with up-to-date observations.
        """
        pass
=======
        Returns:
            Dict: The observations after reset.
        """
        #
        did_reset_sim = False
        while not did_reset_sim:
            did_reset_sim = self._reset_sim()
        self.actuation_model.reset()
        self.goal = self._sample_goal()
        obs = self._get_obs()
        return obs

    def _reset_sim(self):
        """Resets a simulation and indicates if it was successful.

        Resets the simulation state and returns if the reset was successful. This is useful if your
        resetting function has a randomized component that can end up in an illegal state. In this case this function
        will be called again until a valid state is reached.
>>>>>>> 8d3aed1d

    def reset(self, *, seed=None, options=None):
        self.sample_goal()
        obs, info = super().reset(seed=seed, options=options)
        return obs, info

    def get_proprio_obs(self):
        """ Collects and returns the outputs of the proprioceptive system.

        Override this function if you want to make some simple post-processing!

        Returns:
            numpy.ndarray: A numpy array containing the proprioceptive output.
        """
        return self.proprioception.get_proprioception_obs()

    def get_touch_obs(self):
        """ Collects and returns the outputs of the touch system.

        Override this function if you want to make some simple post-processing!

        Returns:
            numpy.ndarray: A numpy array containing the touch output.
        """
        touch_obs = self.touch.get_touch_obs()
        return touch_obs

    def get_vision_obs(self):
        """ Collects and returns the outputs of the vision system.

        Override this function if you want to make some simple post-processing!

        Returns:
            dict[str, np.ndarray]: A dictionary with one entry for each separate image. In the default implementation
            each eye renders one image, so each eye gets one entry.
        """
        vision_obs = self.vision.get_vision_obs()
        return vision_obs

    def get_vestibular_obs(self):
        """ Collects and returns the outputs of the vestibular system.

        Override this function if you want to make some simple post-processing!

        Returns:
            numpy.ndarray: A numpy array with the vestibular data.
        """
        vestibular_obs = self.vestibular.get_vestibular_obs()
        return vestibular_obs

    def _get_obs(self):
        """Returns the observation.

        This function should return all simulation outputs relevant to whatever learning algorithm you wish to use. We
        always return proprioceptive information in the 'observation' entry, and this information always includes
        relative joint positions. Other sensory modalities get their own entries, if they are enabled. If
        :attr:`.goals_in_observation` is set to ``True``, the achieved and desired goal are also included.

        Returns:
            Dict: A dictionary containing simulation outputs with separate entries for each sensor modality.
        """
        # robot proprioception:
        proprio_obs = self.get_proprio_obs()
        observation_dict = {
            "observation": proprio_obs,
        }
        # robot touch sensors:
        if self.touch:
            touch_obs = self.get_touch_obs().ravel()
            observation_dict["touch"] = touch_obs
        # robot vision:
        if self.vision:
            vision_obs = self.get_vision_obs()
            for sensor in vision_obs:
                observation_dict[sensor] = vision_obs[sensor]
        # vestibular
        if self.vestibular:
            vestibular_obs = self.get_vestibular_obs()
            observation_dict["vestibular"] = vestibular_obs

        if self.goals_in_observation:
            achieved_goal = self.get_achieved_goal()
            observation_dict["achieved_goal"] = copy.deepcopy(achieved_goal)
            observation_dict["desired_goal"] = copy.deepcopy(self.goal)

        return observation_dict

    def _set_action(self, action):
        """ Set the action for the next step.

        Calls the actuation models function :meth:`mimoActuation.actuation.ActuationModel.action`. What exactly happens
        depends on the specific implementation.

        Args:
            action (numpy.ndarray): A numpy array with control values.
        """
<<<<<<< HEAD
        action = np.clip(action, self.action_space.low, self.action_space.high)
        self.data.ctrl[self.mimo_actuators] = action
=======
        self.actuation_model.action(action)
>>>>>>> 8d3aed1d

    def swap_facial_expression(self, emotion):
        """ Changes MIMos facial texture.

        Valid emotion names are in :attr:`.facial_expression`, which links readable emotion names to their associated
        texture ids.

        Args:
            emotion (str): A valid emotion name.
        """
        assert emotion in self.facial_expressions, f"{emotion} is not a valid facial expression!"
        new_tex_id = self.facial_expressions[emotion]
        self.model.mat_texid[self._head_material_id] = new_tex_id

    def _is_done(self, achieved_goal, desired_goal, info):
        """ This function should determine if we reached the end of an episode. Dummy implementation.

<<<<<<< HEAD
        By default this function always returns `False`. If :attr:`.done_active` is set to `True`, ignores both goal
        parameters and instead returns `True` if either :meth:`.is_success` or :meth:`.is_failure` return True.
        The goal parameters are there to allow this class to be more easily overridden by subclasses, should this be
        required.

        Args:
            achieved_goal (object): The goal that was achieved during execution.
            desired_goal (object): The desired goal that we asked the agent to attempt to achieve.
            info (dict): An info dictionary with additional information.

        Return:
            bool: Whether the current episode reached a success or failure state.
            bool: Whether the current episode entered some kind of invalid condition or "finished" due to some other
                constraint, such as a time limit.
        """
        done = self.done_active and (info["is_success"] or info["is_failure"])
        truncated = self.is_truncated()
        return done, truncated

    def is_success(self, achieved_goal, desired_goal):
        """ Indicates whether or not the the achieved goal mathes the desired goal.
=======
    def _is_success(self, achieved_goal, desired_goal):
        """ Indicates if the achieved goal matches the desired goal.
>>>>>>> 8d3aed1d

        Args:
            achieved_goal (object): The goal that was achieved during execution.
            desired_goal (object): The desired goal that we asked the agent to attempt to achieve.

        Returns:
            bool: If we successfully reached the desired goal state.
        """
        raise NotImplementedError

    def is_failure(self, achieved_goal, desired_goal):
        """Indicates that we reached a failure state.

        Args:
            achieved_goal (object): The goal that was achieved during execution.
            desired_goal (object): The desired goal that we asked the agent to attempt to achieve.

        Returns:
            bool: If we reached an unrecoverable failure state.
        """
        raise NotImplementedError

<<<<<<< HEAD
    def is_truncated(self):
        """ Indicates that we reached an ending condition other than a success or failure state, such as a time limit.
=======
    def _is_done(self, achieved_goal, desired_goal, info):
        """ This function should return ``True`` if we have reached a success or failure state.

        By default, this function always returns ``False``. If :attr:`.done_active` is set to ``True``, ignores both
        goal parameters and instead returns ``True`` if either :meth:`._is_success` or :meth:`._is_failure` return
        ``True``.
        The goal parameters are there to allow this class to be more easily overridden by subclasses, should this be
        required.

        Args:
            achieved_goal (object): The goal that was achieved during execution.
            desired_goal (object): The desired goal that we asked the agent to attempt to achieve.
            info (dict): An info dictionary with additional information.
>>>>>>> 8d3aed1d

        Returns:
            bool: If we reached some ending condition other than a terminal state.
        """
        raise NotImplementedError

    def reset_model(self):
        """ This function should reset the simulation state and return observations for the post-reset state."""
        raise NotImplementedError

    def sample_goal(self):
        """ Should sample a new goal and return it.

        Returns:
            object: The desired end state.
        """
        raise NotImplementedError

    def get_achieved_goal(self):
        """ Should return the goal that was achieved during the simulation.

        Returns:
            object: The achieved end state.
        """
        raise NotImplementedError

    def compute_reward(self, achieved_goal, desired_goal, info):
        """Compute the step reward.

        This externalizes the reward function and makes it dependent on a desired goal and the one that was achieved.
        If you wish to include additional rewards that are independent of the goal, you can include the necessary values
        to derive it in `info` and compute it accordingly.

        Args:
            achieved_goal (object): the goal that was achieved during execution
            desired_goal (object): the desired goal that we asked the agent to attempt to achieve
            info (dict): an info dictionary with additional information

        Returns:
            float: The reward that corresponds to the provided achieved goal w.r.t. to the desired
            goal. Note that the following should always hold true:
                - ob, reward, done, info = env.step()
                - assert reward == env.compute_reward(ob['achieved_goal'], ob['desired_goal'], info)
        """
        raise NotImplementedError

<<<<<<< HEAD
    def render(self, render_mode="human", width=DEFAULT_SIZE, height=DEFAULT_SIZE, camera_name=None, camera_id=None):
        """ General rendering function for cameras or interactive environment.

        There are three modes, 'human', 'rgb_array' and 'depth_array'. In 'human' we render to an interactive window,
        ignoring all other parameters. Width and size are determined by the size of the window (which can be resized).
        In mode 'rgb_array' we return the rendered image as a numpy array. The size of the image is determined by the
        `width` and `height` parameters.
        In 'depth_array` we render a depth image instead.
        A specific camera can be rendered by providing either its name or its ID. By default the standard Mujoco free
        cam is used. The vertical field of view for each camera is defined in the scene xml, with the horizontal field
        of view determined by the rendering resolution.

        Args:
            render_mode (str): Either 'human', 'rgb_array' or 'depth_array'.
            width (int): The width of the output image
            height (int): The height of the output image
            camera_name (str): The name of the camera that will be rendered. Default None.
            camera_id (int): The ID of the camera that will be rendered. Default None.
=======
    # ====================== gym rendering =======================================================

    def _get_viewer(self, mode):
        """ Handles render contexts.

        Args:
            mode (str): One of "human" or "rgb_array". If "rgb_array" an off-screen render context is used, otherwise we
                render to an interactive viewer window.
        """
        self.viewer = self._viewers.get(mode)
        if self.viewer is None:
            if mode == "human":
                self.viewer = mujoco_py.MjViewer(self.sim)
            elif mode == "rgb_array":
                if sys.platform != "darwin":
                    self.offscreen_context = mujoco_py.GlfwContext(offscreen=True)
                else:
                    self.offscreen_context = self._get_viewer('rgb_array').opengl_context
                self.viewer = mujoco_py.MjRenderContextOffscreen(self.sim, device_id=-1)
            self._viewer_setup()
            self._viewers[mode] = self.viewer
        return self.viewer

    def _swap_context(self, window):
        """ Swaps the current render context.

        Args:
            window: The new render context.
        """
        glfw.make_context_current(window)

    def close(self):
        """ Removes all references to render contexts, etc..."""
        if self.viewer is not None:
            # self.viewer.finish()
            self.viewer = None
            self._viewers = {}
            self.offscreen_context = None

    def render(self, mode="human", width=DEFAULT_SIZE, height=DEFAULT_SIZE, camera_name=None, camera_id=None):
        """ General rendering function for cameras or interactive environment.

        There are two modes, "human" and "rgb_array". In "human" we render to an interactive window, ignoring all other
        parameters. Width and size are determined by the size of the window (which can be resized).
        In mode "rgb_array" we return the rendered image and a depth image as numpy arrays. The size of the image is
        determined by the `width` and `height` parameters. A specific camera can be rendered by providing either its
        name or its ID. By default, the standard Mujoco free cam is used. The vertical field of view for each camera
        is defined in the scene xml, with the horizontal field of view determined by the rendering resolution.

        Args:
            mode (str): One of either "human" or "rgb_array".
            width (int): The width of the output image.
            height (int): The height of the output image.
            camera_name (str|None): The name of the camera that will be rendered. Default ``None``.
            camera_id (int|None): The ID of the camera that will be rendered. Default ``None``.
>>>>>>> 8d3aed1d

        Returns:
            A tuple of two numpy array with the RGB and depth images or None if mode is 'human'.
        """
        assert camera_name is None or camera_id is None, "Only one of camera_name or camera_id can be supplied!"
        if camera_name is not None:
<<<<<<< HEAD
            camera_id = self.model.camera(camera_name).id

        if camera_id is None:
            camera_id = -1

        if render_mode in {
            "rgb_array",
            "depth_array",
        }:
            viewer = self._get_viewer(render_mode)
            if self._current_mode != "offscreen":
                self.offscreen_context.make_current()
            self._current_mode = "offscreen"
            viewer.offwidth = width
            viewer.offheight = height
            viewer.render(camera_id=camera_id)

        if render_mode == "rgb_array":
            data = self._get_viewer(render_mode).read_pixels(depth=False)
            # original image is upside-down, so flip it
            return data[::-1, :, :]
        elif render_mode == "depth_array":
            # Extract depth part of the read_pixels() tuple
            data = self._get_viewer(render_mode).read_pixels(depth=True)[1]
            # original image is upside-down, so flip it
            return data[::-1, :]
        elif render_mode == "human":
            viewer = self._get_viewer(render_mode)
=======
            camera_id = self.sim.model.camera_name2id(camera_name)

        # Make sure viewers and contexts are set up before we try to swap to/from nonexistent contexts
        self._get_viewer(mode)

        if mode == "rgb_array":
            # Swap to off-screen context if necessary
            if self._current_mode != "rgb_array":
                self._swap_context(self.offscreen_context.window)
            self._current_mode = "rgb_array"

            self._get_viewer(mode).render(width, height, camera_id)
            img, depth = self._get_viewer(mode).read_pixels(width, height, depth=True)
            # original image is upside-down, so flip it
            return img[::-1, :, :], depth[::-1, :]
        elif mode == "human":
            # Swap to onscreen context if necessary
>>>>>>> 8d3aed1d
            if self._current_mode != "human":
                glfw.make_context_current(viewer.window)
            self._current_mode = "human"
<<<<<<< HEAD
            viewer.render()

    def close(self):
        if self.viewer is not None:
            self.viewer.close()
            self._viewers = {}
            self.offscreen_context = None
        super().close()

    def _get_viewer(self, mode):
        self.viewer = self._viewers.get(mode)
        if self.viewer is None:
            if mode == "human":
                from gymnasium.envs.mujoco.mujoco_rendering import Viewer
                # Need this, otherwise window is made if we create an offscreen context first
                glfw.window_hint(glfw.VISIBLE, 1)
                self.viewer = Viewer(self.model, self.data)
            elif mode in {"rgb_array", "depth_array"}:
                from gymnasium.envs.mujoco.mujoco_rendering import RenderContextOffscreen
                self.viewer = RenderContextOffscreen(self.model, self.data)
                self.offscreen_context = self.viewer.opengl_context
            else:
                raise AttributeError(
                    f"Unexpected mode: {mode}, expected modes: {self.metadata['render_modes']}"
                )

            self.viewer_setup()
            self._viewers[mode] = self.viewer
        return self.viewer
=======
            self._get_viewer(mode).render()
            return None
        else:
            raise ValueError("Invalid render mode!")
>>>>>>> 8d3aed1d

    def _viewer_setup(self):
        """Initial configuration of the viewer. Can be used to set the camera position,
        for example.
        """<|MERGE_RESOLUTION|>--- conflicted
+++ resolved
@@ -4,19 +4,11 @@
 are provided as well.
 """
 import os
-<<<<<<< HEAD
 import numpy as np
-import glfw
 import mujoco
+from mujoco import MjData, MjModel
 import copy
-=======
-import copy
-import sys
-import numpy as np
-from typing import List, Dict, Tuple, Type
-import mujoco_py
-import glfw
->>>>>>> 8d3aed1d
+from typing import Dict, Type
 
 from gymnasium import spaces, utils
 from gymnasium.envs.mujoco import MujocoEnv
@@ -181,6 +173,8 @@
 
 DEFAULT_SIZE = 500
 """ Default window size for gym rendering functions.
+
+:meta hide-value:
 """
 
 
@@ -214,13 +208,8 @@
     returning fixed values.
     Additional functions that may be overridden optionally are:
 
-<<<<<<< HEAD
-    - :meth:`._is_done`, which determines the `terminal` and `truncated` return values after each step.
+    - :meth:`._is_done`, which determines the 'terminal' and 'truncated' return values after each step.
     - :meth:`._proprio_setup`, :meth:`._touch_setup`, :meth:`._vision_setup`, :meth:`._vestibular_setup`, these
-=======
-    - :meth:`._is_done`, which determines the 'done' return value after each step.
-    - :meth:`.proprio_setup`, :meth:`.touch_setup`, :meth:`.vision_setup`, :meth:`.vestibular_setup`, these
->>>>>>> 8d3aed1d
       functions initialize the associated sensor modality. These should be overridden if you want to replace the default
       implementation. Default implementations are :class:`~mimoProprioception.proprio.SimpleProprioception`,
       :class:`~mimoTouch.touch.DiscreteTouch`, :class:`~mimoVision.vision.SimpleVision`,
@@ -233,52 +222,20 @@
 
     These functions come with default implementations that should handle most scenarios.
 
-<<<<<<< HEAD
-    The constructor takes the following arguments:
-
-    - `model_path`: The path to the scene xml. Required.
-    - `initial_qpos`: A dictionary of the initial joint positions. Keys are the joint names. Only required if the
-      initial position varies from that defined the XMLs.
-    - `frame_skip`: The number of simulation substeps for each environment step. The duration of each simulation step
-      is set in the scene XML.
-    - `proprio_params`: The configuration dictionary for the proprioceptive system. If `None` the module is disabled.
-      Default `None`.
-    - `touch_params`: The configuration dictionary for the touch system. If `None` the module is disabled.
-      Default `None`.
-    - `vision_params`: The configuration dictionary for the vision system. If `None` the module is disabled.
-      Default `None`.
-    - `vestibular_params`: The configuration dictionary for the vestibular system. If `None` the module is disabled.
-      Default `None`.
-    - `goals_in_observation`: If `True` the desired and achieved goals are included in the observation dictionary.
-      Default `True`.
-    - `done_active`: If `True`, :meth:`._is_done` returns `True` if the simulation reaches a success or failure state.
-      If `False`, :meth:`._is_done` always returns `False` and the function calling :meth:`.step` has to figure out when
-      to stop or reset the simulation on its own.
-
-    Attributes:
-        model: The MuJoCo model object.
-        data: The MuJoCo data object.
-        init_qpos: The initial position vector for the entire scene. Can be used with :meth:`.set_state` to return the
-          simulation to its initial state.
-        init_qvel: The initial velocity vectors for the whole scene. Can be used with :meth:`.set_state` to return the
-          simulation to its initial state.
-        frame_skip: The number of simulation substeps for each environment step.
-        goal: The desired goal.
-        action_space: The action space. See Gym documentation for more.
-        observation_space: The observation space. See Gym documentation for more.
-        proprio_params: The configuration dictionary for the proprioceptive system.
-        proprioception: A reference to the proprioception instance.
-        touch_params: The configuration dictionary for the touch system.
-        touch: A reference to the touch instance.
-        vision_params: The configuration dictionary for the vision system.
-        vision: A reference to the vision instance.
-=======
     Args:
         model_path (str): The path to the scene xml.
         initial_qpos (Dict[str, float]|None): A dictionary of the initial joint positions. Keys are the joint names,
             with joint positions in radians as values. ``None`` by default.
-        n_substeps (int): The number of physics substeps for each simulation step. The duration of each physics step
+        frame_skip (int): The number of physics substeps for each simulation step. The duration of each physics step
             is set in the scene XML. Default 2.
+        render_mode (str|None): The render mode for gymnasium functions. We support "human", "rgb_array" and
+            "depth_array". In mode "human", the environment can be viewed with an interactive viewer. In modes
+            "rgb_array" and "depth_array", color images and depths images are rendered and returned. Please see the
+            gymnasium documentation for more details.
+        camera_id (int): The camera, by ID, which will be used for rendering.
+        camera_name (str): The camera, by name, which will be used for rendering.
+        width (int): The width of the rendered image.
+        height (int): The height of the rendered image.
         proprio_params (Dict|None): The configuration dictionary for the proprioceptive system. If ``None`` the module
             is disabled. Default ``None``.
         touch_params (Dict|None): The configuration dictionary for the touch system. If ``None`` the module is disabled.
@@ -296,8 +253,13 @@
             :meth:`.step` has to figure out when to stop or reset the simulation on its own.
 
     Attributes:
-        sim (mujoco_py.MjSim): The MuJoCo simulation object.
-        initial_state (mujoco_py.MjSimState): A copy of the simulation state at the start of the simulation.
+        model (MjModel): The MuJoCo model object.
+        data (MjData): The MuJoCo data object.
+        init_qpos (np.ndarray): The initial position vector for the entire scene. Can be used with :meth:`.set_state`
+            to return the simulation to its initial state.
+        init_qvel (np.ndarray): The initial velocity vectors for the whole scene. Can be used with :meth:`.set_state`
+            to return the simulation to its initial state.
+        frame_skip: The number of simulation substeps for each environment step.
         goal (object): The desired goal.
         action_space (gym.spaces.Space): The action space. See Gym documentation for more.
         observation_space (gym.spaces.Space): The observation space. See Gym documentation for more.
@@ -305,8 +267,7 @@
         proprio_params (Dict): The configuration dictionary for the proprioceptive system.
         touch_params (Dict): The configuration dictionary for the touch system.
         vision_params (Dict): The configuration dictionary for the vision system.
->>>>>>> 8d3aed1d
-        vestibular_params: The configuration dictionary for the vestibular system.
+        vestibular_params (Dict): The configuration dictionary for the vestibular system.
         proprioception (Proprioception): A reference to the proprioception instance.
         touch (Touch): A reference to the touch instance.
         vision (Vision): A reference to the vision instance.
@@ -318,16 +279,21 @@
         done_active (bool): If ``True``, :meth:`._is_done` returns ``True`` if the simulation reaches a success or
             failure state. If ``False``, :meth:`._is_done` always returns ``False` and the function calling
             :meth:`.step` has to figure out when to stop or reset the simulation on its own.
+        camera_id (int): The camera, by ID, which will be used to render images.
+        camera_name (str): The camera, by name, which will be used to render images.
+        render_mode (str): The render mode for basic calls to :meth:`.render`.
     """
+
     def __init__(self,
                  model_path,
-<<<<<<< HEAD
-                 initial_qpos={},
+                 initial_qpos=None,
                  frame_skip=2,
-=======
-                 initial_qpos=None,
-                 n_substeps=2,
->>>>>>> 8d3aed1d
+                 render_mode=None,
+                 camera_id=None,
+                 camera_name=None,
+                 width= DEFAULT_SIZE,
+                 height=DEFAULT_SIZE,
+                 default_camera_config=None,
                  proprio_params=None,
                  touch_params=None,
                  vision_params=None,
@@ -337,7 +303,7 @@
                  done_active=False):
         utils.EzPickle.__init__(**locals())
 
-        self.fullpath = os.path.abspath(model_path)
+        #self.fullpath = os.path.abspath(model_path)
         self.frame_skip = frame_skip
 
         self.proprio_params = proprio_params
@@ -353,25 +319,16 @@
         self.goals_in_observation = goals_in_observation
         self.done_active = done_active
 
-<<<<<<< HEAD
-        # Loading scene
-        if not os.path.exists(self.fullpath):
-            raise OSError(f"File {self.fullpath} does not exist")
-=======
-        fullpath = os.path.abspath(model_path)
-        if not os.path.exists(fullpath):
-            raise IOError(f"File {fullpath} does not exist")
->>>>>>> 8d3aed1d
-
-        self.model = mujoco.MjModel.from_xml_path(self.fullpath)
-        self.data = mujoco.MjData(self.model)
-        mujoco.mj_forward(self.model, self.data)  # Run forward once to ensure everything calculated
-
-        # Rendering setup
-        self._viewers = {}
-        self.viewer = None
-        self._current_mode = None
-        self.offscreen_context = None
+        # Initialize scene
+        super().__init__(model_path,
+                         frame_skip,
+                         observation_space=None,
+                         render_mode=render_mode,
+                         width=width,
+                         height=height,
+                         camera_id=camera_id,
+                         camera_name=camera_name,
+                         default_camera_config=default_camera_config)
 
         fps = int(np.round(1 / self.dt))
         self.metadata = {
@@ -383,28 +340,11 @@
             "render_fps": fps,
         }
 
-<<<<<<< HEAD
-        # Setup actuator attributes and action space
-        self.action_space = None
-=======
-        self.seed()
-
         # MIMo components
         self.mimo_joints = None
->>>>>>> 8d3aed1d
         self.mimo_actuators = None
         self._get_joints()
         self._get_actuators()
-<<<<<<< HEAD
-        self._set_action_space()
-
-        self._env_setup(initial_qpos=initial_qpos)
-
-        # Save initial positions
-        self.init_qpos = self.data.qpos.copy()
-        self.init_qvel = self.data.qvel.copy()
-=======
->>>>>>> 8d3aed1d
 
         # Face emotions:
         self.facial_expressions = None
@@ -412,46 +352,42 @@
         self._get_facial_expressions(EMOTES)
 
         self._env_setup(initial_qpos=initial_qpos)
-        self.initial_state = copy.deepcopy(self.sim.get_state())
+        self.init_qpos = self.data.qpos.ravel().copy()
+        self.init_qvel = self.data.qvel.ravel().copy()
 
         # Actuation init
-        self.action_space = None
         self.actuation_model = actuation_model(self, self.mimo_actuators)
         self._set_action_space()
-
-<<<<<<< HEAD
         self.goal = self.sample_goal()
-=======
-        self.goal = self._sample_goal()
         self._set_observation_space()
 
     @property
-    def dt(self):
-        """ Time passed during each call to :meth:`.step`.
-        """
-        return self.sim.model.opt.timestep * self.n_substeps
-
-    @property
-    def n_actuators(self) -> int:
+    def n_actuators(self):
         """ The number of actuators for MIMo.
+
+        Returns:
+            int: The number of actuators for MIMo.
         """
         return self.mimo_actuators.shape[0]
 
     def _get_actuators(self):
-        """ Saves IDs of the actuators associated with MIMo in :attr:`.mimo_actuators`."""
-        actuators = [self.sim.model.actuator_name2id(name)
-                     for name
-                     in self.sim.model.actuator_names
-                     if name.startswith("act:")]
+        """ Saves IDs of the actuators associated with MIMo in :attr:`.mimo_actuators`.
+        """
+        actuators = []
+        for i in range(self.model.nu):
+            actuator_name = self.model.actuator(i).name
+            if actuator_name.startswith("act:"):
+                actuators.append(i)
         self.mimo_actuators = np.asarray(actuators)
->>>>>>> 8d3aed1d
 
     def _get_joints(self):
-        """ Saves the IDs of the joints associated with MIMO in :attr:`.mimo_joints`."""
-        joints = [self.sim.model.joint_name2id(name)
-                  for name
-                  in self.sim.model.joint_names
-                  if name.startswith("robot:")]
+        """ Saves the IDs of the joints associated with MIMO in :attr:`.mimo_joints`.
+        """
+        joints = []
+        for i in range(self.model.njnt):
+            joint_name = self.model.joint(i).name
+            if joint_name.startswith("robot:"):
+                joints.append(i)
         self.mimo_joints = np.asarray(joints)
 
     def _set_action_space(self):
@@ -486,28 +422,8 @@
 
         self.observation_space = spaces.Dict(spaces_dict)
 
-<<<<<<< HEAD
-    @property
-    def n_actuators(self):
-        """ The number of actuators for MIMo."""
-        return self.mimo_actuators.shape[0]
-
-    def _get_actuators(self):
-        """ Returns the names of the actuators associated with MIMo."""
-        actuators = []
-        for i in range(self.model.nu):
-            if self.model.actuator(i).name.startswith("act:"):
-                actuators.append(i)
-        self.mimo_actuators = np.asarray(actuators)
-
-    def _set_action_space(self):
-        bounds = self.model.actuator_ctrlrange.copy().astype(np.float32)[self.mimo_actuators]
-        low, high = bounds.T
-        self.action_space = spaces.Box(low=low, high=high, dtype=np.float32)
-=======
     def _get_facial_expressions(self, emotion_textures):
         """ Associates facial textures in the model with human-readable names for the associated emotions.
->>>>>>> 8d3aed1d
 
         Args:
             emotion_textures (Dict[str, str]): A dictionary with names for emotions as keys and the XML names of the
@@ -548,14 +464,8 @@
             self.vestibular_setup(self.vestibular_params)
         # Should be able to get all types of sensor outputs here
 
-<<<<<<< HEAD
-        # Implement qpos:
-        for joint_name in initial_qpos:
-            mimo_utils.set_joint_qpos(self.model, self.data, joint_name, initial_qpos[joint_name])
-=======
     def _set_initial_position(self, initial_qpos):
         """ Sets the initial positions for joints in the environment.
->>>>>>> 8d3aed1d
 
         The input should be a dictionary with joint names as keys and joint positions (in radians as floats) as values.
         Thin function then sets each listed joint to the corresponding position. Joints not contained in the dictionary
@@ -567,7 +477,7 @@
         """
         if initial_qpos:
             for joint_name in initial_qpos:
-                mimo_utils.set_joint_qpos(self.sim.model, self.sim.data, joint_name, initial_qpos[joint_name])
+                mimo_utils.set_joint_qpos(self.model, self.data, joint_name, initial_qpos[joint_name])
 
     def proprio_setup(self, proprio_params):
         """ Perform the setup and initialization of the proprioceptive system.
@@ -613,50 +523,44 @@
         mujoco.mj_step(self.model, self.data)
         mujoco.mj_rnePostConstraint(self.model, self.data)
 
+    def _set_action(self, action):
+        """ Set the action for the next step.
+
+        Calls the actuation models function :meth:`mimoActuation.actuation.ActuationModel.action`. What exactly happens
+        depends on the specific implementation.
+
+        Args:
+            action (numpy.ndarray): A numpy array with control values.
+        """
+        self.actuation_model.action(action)
+
     def do_simulation(self, action, n_frames):
         """ Step simulation forward for `n_frames` number of steps.
 
         Args:
-<<<<<<< HEAD
-            action: The control input.
-            n_frames: The number of simulation substeps for each environment step
-        """
-        self._set_action(action)
-        for _ in range(n_frames):
-            self._single_mujoco_step()
-=======
             action (np.ndarray): The control input for the actuators.
             n_frames (int): The number of physics steps to perform.
         """
         self._set_action(action)
         for _ in range(n_frames):
             self.actuation_model.substep_update()
-            self.sim.step()
->>>>>>> 8d3aed1d
+            self._single_mujoco_step()
             self._substep_callback()
 
     def step(self, action):
         """ Run one timestep of the environment's dynamics.
 
-<<<<<<< HEAD
-        Performs one timestep of the simulation, collects sensor observations and determines if we reached a terminal
-        state.
-        When end of episode is reached, you are responsible for calling :meth:`reset` to reset this environment's state.
-        Accepts an action and returns a tuple `(observation, reward, terminated, truncated, info)`.
-        `terminated` and `done` are both determined by :meth:`._is_done`.
-=======
         This function takes a simulation step with the given control inputs, collects the observations, computes the
         reward and finally determines if we are done with this episode or not. :meth:`._get_obs` collects the
-        observations, :meth:`.compute_reward` calculates the reward.`:meth:`._is_done` is called to determine if we are
-        done with the episode and :meth:`._step_callback` can be used for extra functions each step, such as
-        incrementing a step counter.
->>>>>>> 8d3aed1d
-
-        Args:
-            action (ActType): an action provided by the agent
-
-        Returns:
-<<<<<<< HEAD
+        observations, :meth:`.compute_reward` calculates the reward.`:meth:`._is_done` is called to determine if we
+        have reached a terminal state and :meth:`._step_callback` can be used for extra functions each step, such as
+        incrementing a step counter. Both the 'terminated' and 'truncated' return values are determined by
+        `:meth:`._is_done`.
+
+        Args:
+            action (np.ndarray): An action provided by the agent
+
+        Returns:
             observation (object): this will be an element of the environment's :attr:`observation_space`.
                 This may, for instance, be a numpy array containing the positions and velocities of certain objects.
             reward (float): The amount of reward returned as a result of taking the action.
@@ -669,10 +573,6 @@
                 logging).
                 This might, for instance, contain: metrics that describe the agent's performance state, variables that
                 are hidden from observations, or individual reward terms that are combined to produce the total reward.
-=======
-            Tuple[Dict, float, bool, Dict]: A tuple `(observations, reward, done, info)` as described above, with info
-            containing extra information, such as whether we reached a success state specifically.
->>>>>>> 8d3aed1d
         """
         self.do_simulation(action, self.frame_skip)
         self._step_callback()
@@ -713,35 +613,14 @@
     def _obs_callback(self):
         """ A custom callback that is called after collecting the observations.
 
-<<<<<<< HEAD
         Like _step_callback, but with up-to-date observations.
         """
-        pass
-=======
-        Returns:
-            Dict: The observations after reset.
-        """
-        #
-        did_reset_sim = False
-        while not did_reset_sim:
-            did_reset_sim = self._reset_sim()
+
+    def _reset_simulation(self):
+        """ Resets MuJoCo and actuation simulation data and samples a new goal."""
+        super()._reset_simulation()
         self.actuation_model.reset()
-        self.goal = self._sample_goal()
-        obs = self._get_obs()
-        return obs
-
-    def _reset_sim(self):
-        """Resets a simulation and indicates if it was successful.
-
-        Resets the simulation state and returns if the reset was successful. This is useful if your
-        resetting function has a randomized component that can end up in an illegal state. In this case this function
-        will be called again until a valid state is reached.
->>>>>>> 8d3aed1d
-
-    def reset(self, *, seed=None, options=None):
-        self.sample_goal()
-        obs, info = super().reset(seed=seed, options=options)
-        return obs, info
+        self.goal = self.sample_goal()
 
     def get_proprio_obs(self):
         """ Collects and returns the outputs of the proprioceptive system.
@@ -824,22 +703,6 @@
 
         return observation_dict
 
-    def _set_action(self, action):
-        """ Set the action for the next step.
-
-        Calls the actuation models function :meth:`mimoActuation.actuation.ActuationModel.action`. What exactly happens
-        depends on the specific implementation.
-
-        Args:
-            action (numpy.ndarray): A numpy array with control values.
-        """
-<<<<<<< HEAD
-        action = np.clip(action, self.action_space.low, self.action_space.high)
-        self.data.ctrl[self.mimo_actuators] = action
-=======
-        self.actuation_model.action(action)
->>>>>>> 8d3aed1d
-
     def swap_facial_expression(self, emotion):
         """ Changes MIMos facial texture.
 
@@ -856,11 +719,10 @@
     def _is_done(self, achieved_goal, desired_goal, info):
         """ This function should determine if we reached the end of an episode. Dummy implementation.
 
-<<<<<<< HEAD
-        By default this function always returns `False`. If :attr:`.done_active` is set to `True`, ignores both goal
-        parameters and instead returns `True` if either :meth:`.is_success` or :meth:`.is_failure` return True.
+        By default, this function always returns `False`. If :attr:`.done_active` is set to `True`, instead returns
+        `True` if either :meth:`.is_success` or :meth:`.is_failure` return True.
         The goal parameters are there to allow this class to be more easily overridden by subclasses, should this be
-        required.
+        required. They are ignored by default.
 
         Args:
             achieved_goal (object): The goal that was achieved during execution.
@@ -868,20 +730,16 @@
             info (dict): An info dictionary with additional information.
 
         Return:
-            bool: Whether the current episode reached a success or failure state.
-            bool: Whether the current episode entered some kind of invalid condition or "finished" due to some other
-                constraint, such as a time limit.
+            terminated (bool): Whether the current episode reached a success or failure state.
+            truncated (bool): Whether the current episode entered some kind of invalid condition or "finished" due to
+                some other constraint, such as a time limit.
         """
         done = self.done_active and (info["is_success"] or info["is_failure"])
         truncated = self.is_truncated()
         return done, truncated
 
     def is_success(self, achieved_goal, desired_goal):
-        """ Indicates whether or not the the achieved goal mathes the desired goal.
-=======
-    def _is_success(self, achieved_goal, desired_goal):
         """ Indicates if the achieved goal matches the desired goal.
->>>>>>> 8d3aed1d
 
         Args:
             achieved_goal (object): The goal that was achieved during execution.
@@ -904,24 +762,8 @@
         """
         raise NotImplementedError
 
-<<<<<<< HEAD
     def is_truncated(self):
         """ Indicates that we reached an ending condition other than a success or failure state, such as a time limit.
-=======
-    def _is_done(self, achieved_goal, desired_goal, info):
-        """ This function should return ``True`` if we have reached a success or failure state.
-
-        By default, this function always returns ``False``. If :attr:`.done_active` is set to ``True``, ignores both
-        goal parameters and instead returns ``True`` if either :meth:`._is_success` or :meth:`._is_failure` return
-        ``True``.
-        The goal parameters are there to allow this class to be more easily overridden by subclasses, should this be
-        required.
-
-        Args:
-            achieved_goal (object): The goal that was achieved during execution.
-            desired_goal (object): The desired goal that we asked the agent to attempt to achieve.
-            info (dict): An info dictionary with additional information.
->>>>>>> 8d3aed1d
 
         Returns:
             bool: If we reached some ending condition other than a terminal state.
@@ -929,7 +771,11 @@
         raise NotImplementedError
 
     def reset_model(self):
-        """ This function should reset the simulation state and return observations for the post-reset state."""
+        """ This function should reset the simulation state and return observations for the post-reset state.
+
+        Returns:
+            Dict: The observations after reset.
+        """
         raise NotImplementedError
 
     def sample_goal(self):
@@ -966,179 +812,4 @@
                 - ob, reward, done, info = env.step()
                 - assert reward == env.compute_reward(ob['achieved_goal'], ob['desired_goal'], info)
         """
-        raise NotImplementedError
-
-<<<<<<< HEAD
-    def render(self, render_mode="human", width=DEFAULT_SIZE, height=DEFAULT_SIZE, camera_name=None, camera_id=None):
-        """ General rendering function for cameras or interactive environment.
-
-        There are three modes, 'human', 'rgb_array' and 'depth_array'. In 'human' we render to an interactive window,
-        ignoring all other parameters. Width and size are determined by the size of the window (which can be resized).
-        In mode 'rgb_array' we return the rendered image as a numpy array. The size of the image is determined by the
-        `width` and `height` parameters.
-        In 'depth_array` we render a depth image instead.
-        A specific camera can be rendered by providing either its name or its ID. By default the standard Mujoco free
-        cam is used. The vertical field of view for each camera is defined in the scene xml, with the horizontal field
-        of view determined by the rendering resolution.
-
-        Args:
-            render_mode (str): Either 'human', 'rgb_array' or 'depth_array'.
-            width (int): The width of the output image
-            height (int): The height of the output image
-            camera_name (str): The name of the camera that will be rendered. Default None.
-            camera_id (int): The ID of the camera that will be rendered. Default None.
-=======
-    # ====================== gym rendering =======================================================
-
-    def _get_viewer(self, mode):
-        """ Handles render contexts.
-
-        Args:
-            mode (str): One of "human" or "rgb_array". If "rgb_array" an off-screen render context is used, otherwise we
-                render to an interactive viewer window.
-        """
-        self.viewer = self._viewers.get(mode)
-        if self.viewer is None:
-            if mode == "human":
-                self.viewer = mujoco_py.MjViewer(self.sim)
-            elif mode == "rgb_array":
-                if sys.platform != "darwin":
-                    self.offscreen_context = mujoco_py.GlfwContext(offscreen=True)
-                else:
-                    self.offscreen_context = self._get_viewer('rgb_array').opengl_context
-                self.viewer = mujoco_py.MjRenderContextOffscreen(self.sim, device_id=-1)
-            self._viewer_setup()
-            self._viewers[mode] = self.viewer
-        return self.viewer
-
-    def _swap_context(self, window):
-        """ Swaps the current render context.
-
-        Args:
-            window: The new render context.
-        """
-        glfw.make_context_current(window)
-
-    def close(self):
-        """ Removes all references to render contexts, etc..."""
-        if self.viewer is not None:
-            # self.viewer.finish()
-            self.viewer = None
-            self._viewers = {}
-            self.offscreen_context = None
-
-    def render(self, mode="human", width=DEFAULT_SIZE, height=DEFAULT_SIZE, camera_name=None, camera_id=None):
-        """ General rendering function for cameras or interactive environment.
-
-        There are two modes, "human" and "rgb_array". In "human" we render to an interactive window, ignoring all other
-        parameters. Width and size are determined by the size of the window (which can be resized).
-        In mode "rgb_array" we return the rendered image and a depth image as numpy arrays. The size of the image is
-        determined by the `width` and `height` parameters. A specific camera can be rendered by providing either its
-        name or its ID. By default, the standard Mujoco free cam is used. The vertical field of view for each camera
-        is defined in the scene xml, with the horizontal field of view determined by the rendering resolution.
-
-        Args:
-            mode (str): One of either "human" or "rgb_array".
-            width (int): The width of the output image.
-            height (int): The height of the output image.
-            camera_name (str|None): The name of the camera that will be rendered. Default ``None``.
-            camera_id (int|None): The ID of the camera that will be rendered. Default ``None``.
->>>>>>> 8d3aed1d
-
-        Returns:
-            A tuple of two numpy array with the RGB and depth images or None if mode is 'human'.
-        """
-        assert camera_name is None or camera_id is None, "Only one of camera_name or camera_id can be supplied!"
-        if camera_name is not None:
-<<<<<<< HEAD
-            camera_id = self.model.camera(camera_name).id
-
-        if camera_id is None:
-            camera_id = -1
-
-        if render_mode in {
-            "rgb_array",
-            "depth_array",
-        }:
-            viewer = self._get_viewer(render_mode)
-            if self._current_mode != "offscreen":
-                self.offscreen_context.make_current()
-            self._current_mode = "offscreen"
-            viewer.offwidth = width
-            viewer.offheight = height
-            viewer.render(camera_id=camera_id)
-
-        if render_mode == "rgb_array":
-            data = self._get_viewer(render_mode).read_pixels(depth=False)
-            # original image is upside-down, so flip it
-            return data[::-1, :, :]
-        elif render_mode == "depth_array":
-            # Extract depth part of the read_pixels() tuple
-            data = self._get_viewer(render_mode).read_pixels(depth=True)[1]
-            # original image is upside-down, so flip it
-            return data[::-1, :]
-        elif render_mode == "human":
-            viewer = self._get_viewer(render_mode)
-=======
-            camera_id = self.sim.model.camera_name2id(camera_name)
-
-        # Make sure viewers and contexts are set up before we try to swap to/from nonexistent contexts
-        self._get_viewer(mode)
-
-        if mode == "rgb_array":
-            # Swap to off-screen context if necessary
-            if self._current_mode != "rgb_array":
-                self._swap_context(self.offscreen_context.window)
-            self._current_mode = "rgb_array"
-
-            self._get_viewer(mode).render(width, height, camera_id)
-            img, depth = self._get_viewer(mode).read_pixels(width, height, depth=True)
-            # original image is upside-down, so flip it
-            return img[::-1, :, :], depth[::-1, :]
-        elif mode == "human":
-            # Swap to onscreen context if necessary
->>>>>>> 8d3aed1d
-            if self._current_mode != "human":
-                glfw.make_context_current(viewer.window)
-            self._current_mode = "human"
-<<<<<<< HEAD
-            viewer.render()
-
-    def close(self):
-        if self.viewer is not None:
-            self.viewer.close()
-            self._viewers = {}
-            self.offscreen_context = None
-        super().close()
-
-    def _get_viewer(self, mode):
-        self.viewer = self._viewers.get(mode)
-        if self.viewer is None:
-            if mode == "human":
-                from gymnasium.envs.mujoco.mujoco_rendering import Viewer
-                # Need this, otherwise window is made if we create an offscreen context first
-                glfw.window_hint(glfw.VISIBLE, 1)
-                self.viewer = Viewer(self.model, self.data)
-            elif mode in {"rgb_array", "depth_array"}:
-                from gymnasium.envs.mujoco.mujoco_rendering import RenderContextOffscreen
-                self.viewer = RenderContextOffscreen(self.model, self.data)
-                self.offscreen_context = self.viewer.opengl_context
-            else:
-                raise AttributeError(
-                    f"Unexpected mode: {mode}, expected modes: {self.metadata['render_modes']}"
-                )
-
-            self.viewer_setup()
-            self._viewers[mode] = self.viewer
-        return self.viewer
-=======
-            self._get_viewer(mode).render()
-            return None
-        else:
-            raise ValueError("Invalid render mode!")
->>>>>>> 8d3aed1d
-
-    def _viewer_setup(self):
-        """Initial configuration of the viewer. Can be used to set the camera position,
-        for example.
-        """+        raise NotImplementedError