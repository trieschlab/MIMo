<mujoco model="MIMo">

	<body childclass="mimo" name="hip" pos="0 0 0">
		<!--<joint name="dummy" type="slide" pos="0 0 0" axis="1 0 0" range="-.001 .001"/> -->
		<!--<joint name="dummy_rot" type="hinge" pos="0 0 0" axis="0 1 0" limited="false"/> -->
		<!-- Whole body height is 77.8 cm -->
		<geom name="lb" type="capsule" size=".048 .043" mass="1.1584" material="pants_down" pos="-.002 0 0.005" euler="90 0 0"/>
		<site name="lowerBody_center" type="sphere" size=".01 .01 .01" pos="0 0 0"/>
		<body name="lower_body" pos="0.002 0 0.076">
			<joint name="robot:hip_lean1" type="hinge" pos="0 0 -.05" axis="1 0 0" range="-14 14" stiffness="3.38" damping="0.77" frictionloss=".049" armature="0.01"/>
			<joint name="robot:hip_rot1" type="hinge" pos="0 0 -.05" axis="0 0 1" range="-18 18" stiffness="1.45" damping="0.29" frictionloss=".018" armature="0.01"/>
			<joint name="robot:hip_bend1" type="hinge" pos="0 0 -0.05" axis="0 1 0" range="-17 30.5" stiffness="2.20" damping="0.84" frictionloss="0.040" armature="0.01"/>
			<site name="torque_lb" type="sphere" size="0.01" pos="0 0 0" group="4"/>
			<geom name="cb" type="capsule" size=".053 .035" mass="1.3245" material="pants_up" contype="0" pos="0.005 0 -.008" euler="90 0 0"/>
				
			<body name="upper_body" pos="-.002 0 0.091">
				<joint name="robot:hip_lean2" type="hinge" pos="0 0 -.05" axis="1 0 0" range="-27 27" stiffness="1.69" damping="0.38" frictionloss=".024" armature="0.01"/>
				<joint name="robot:hip_rot2" type="hinge" pos="0 0 -.05" axis="0 0 1" range="-18 18" stiffness="1.45" damping="0.29" frictionloss=".018" armature="0.01"/>
				<joint name="robot:hip_bend2" type="hinge" pos="0 0 -.05" axis="0 1 0" range="-17 30.5" stiffness="2.20" damping="0.84" frictionloss="0.040" armature="0.01"/>
				<site name="torque_ub" type="sphere" size="0.01" pos="0 0 0" group="4"/>
				<geom name="ub1" type="capsule" size=".052 .035" mass="1.0882" material="top_down" pos="0.007 0 -.032" euler="90 0 0"/>
				<geom name="ub2" type="capsule" size=".048 .039" mass="0.9499" material="top_middle" pos="0.004 0 0.03" euler="90 0 0"/>
				<geom name="ub3" type="capsule" size=".041 .047" mass="0.7217" material="top_up" pos="0 0 0.09" euler="90 0 0"/>
					
				<body name="head" pos="0 0 .135">
					<geom name="head" type="sphere" size=".0735" mass="1.7748" material="head" pos="0.01 0 0.0735"/>
					<site name="vestibular" type="sphere" size="0.01" pos="0.01 0 0.0735" group="4"/>
					<site name="torque_neck" type="sphere" size="0.01" pos="0 0 0" group="4"/>
					<joint name="robot:head_swivel" type="hinge" pos="0 0 0" axis="0 0 1" range="-111 111" stiffness=".23" damping=".29" frictionloss=".018" armature="0.005"/>
					<joint name="robot:head_tilt" type="hinge" pos="0 0 0.0123" axis="0 1 0" range="-70 81" stiffness=".45" damping=".53" frictionloss=".018" armature="0.005"/>
					<joint name="robot:head_tilt_side" type="hinge" pos="0 0 0.0245" axis="1 0 0" range="-70 70" stiffness=".37" damping=".29" frictionloss=".018" armature="0.005"/>
					<body name="left_eye" pos=".07 .0245 .067375">
						<site name="torque_left_eye" type="sphere" size="0.01" pos="0 0 0" group="4"/>
						<joint name="robot:left_eye_horizontal" type="hinge" pos="0 0 0" axis="0 0 1" range="-45 45" stiffness=".00065" damping=".00042" frictionloss=".000054" armature=".0002"/>
						<joint name="robot:left_eye_vertical" type="hinge" pos="0 0 0" axis="0 -1 0" range="-47 33" stiffness=".00065" damping=".00042" frictionloss=".000054" armature=".0002"/>
						<joint name="robot:left_eye_torsional" type="hinge" pos="0 0 0" axis="-1 0 0" range="-8 8" stiffness=".00267" damping=".00042" frictionloss=".000037" armature=".0002"/>
						<geom type="sphere" material="eye_left" size=".01125" mass=".006275" pos="0 0 0"/>
						<camera name="eye_left" mode="fixed" fovy="60" pos="0.01125 0 0" euler="90 -90 0"/>
					</body>
					<body name="right_eye" pos=".07 -.0245 .067375">
						<site name="torque_right_eye" type="sphere" size="0.01" pos="0 0 0" group="4"/>
						<joint name="robot:right_eye_horizontal" type="hinge" pos="0 0 0" axis="0 0 -1" range="-45 45" stiffness=".00065" damping=".00042" frictionloss=".000054" armature=".0002"/>
						<joint name="robot:right_eye_vertical" type="hinge" pos="0 0 0" axis="0 -1 0" range="-47 33" stiffness=".00065" damping=".00042" frictionloss=".000054" armature=".0002"/>
						<joint name="robot:right_eye_torsional" type="hinge" pos="0 0 0" axis="1 0 0" range="-8 8" stiffness=".00267" damping=".00042" frictionloss=".000037" armature=".0002"/>
						<geom type="sphere" material="eye_right" size=".01125" mass=".006275" pos="0 0 0"/>
						<camera name="eye_right" mode="fixed" fovy="60" pos="0.01125 0 0" euler="90 -90 0"/>
					</body>
				</body>
				
				<body name="right_upper_arm" pos="-.005 -0.105 .093" euler="170 0 0">
					<!-- Arm length is 31.36cm -->
					<joint name="robot:right_shoulder_horizontal" type="hinge" pos="0 -.024 0" axis="0 1 -4" range="-28 118" stiffness=".09" damping=".05" frictionloss=".0009" armature="0.004"/>
					<joint name="robot:right_shoulder_ad_ab" type="hinge" pos="0 0 0" axis="-1 0 0" range="-84 183" stiffness=".11" damping=".10" frictionloss=".0014" armature="0.004"/>
					<joint name="robot:right_shoulder_rotation" type="hinge" pos="0 0 0" axis="0 0 -1" range="-99 67" stiffness=".12" damping=".07" frictionloss=".0008" armature="0.004"/>
					<site name="torque_right_shoulder" type="sphere" size="0.01" pos="0 0 0" group="4"/>
					<geom name="right_uarm1" type="capsule" material="top_sleeve" size="0.024 0.0536" mass=".2684" pos="0 0 .0536" euler="0 0 0"/>
					<body name="right_lower_arm" pos="0 0 .1076" euler="0 0 0">
						<joint name="robot:right_elbow" type="hinge" pos="0 0 0" axis="0 -1 0" springref="-20" range="-146 5" stiffness=".13" damping=".11" frictionloss=".030" armature="0.002"/>
						<site name="torque_right_elbow" type="sphere" size="0.01" pos="0 0 0" group="4"/>
						<geom name="right_larm" type="capsule" size=".023 0.037" mass=".1853" pos="0 0 .037"/>
						<body name="right_hand" pos="0 -.007 .087" euler="0 0 0"> <!-- Hand length is 9.3, Palm length is 5.16 -->
							<joint name="robot:right_hand1" type="hinge" pos="0 .007 0" axis="0 0 -1" springref="-20" range="-90 90" stiffness=".22" damping=".03" frictionloss=".007" armature="0.001"/>
							<joint name="robot:right_hand2" type="hinge" pos="0 0 0" axis="-1 0 0" range="-92 86" stiffness=".33" damping=".11" frictionloss=".007" armature="0.001"/>
							<joint name="robot:right_hand3" type="hinge" pos="0 0 0" axis="0 1 0" range="-53 48" stiffness=".38" damping=".11" frictionloss=".007" armature="0.001"/>
							<site name="torque_right_wrist" type="sphere" size="0.01" pos="0 0 0" group="4"/>
<<<<<<< HEAD
							<geom type="box" size=".0281 .01 .0208" pos=".005 0 .0208"/>
							<geom type="cylinder" size=".0102 .0278" pos=".005 0 .0416" euler="0 90 0"/>
=======
							<geom type="box" size=".0281 .01 .0208" mass=".04315" pos=".005 0 .0208"/>
							<geom type="cylinder" size=".01 .0278" mass=".01602" pos=".005 0 .0416" euler="0 90 0"/>
>>>>>>> 8d3aed1d
							<body name="right_fingers" pos="0 0 .0416"> <!-- Finger length is 5.14 cm, 1 cm overlap between palm and fingers -->
								<joint name="robot:right_fingers" type="hinge" pos="0 0 0" axis="-1 0 0" springref="-40" range="-160 8" stiffness=".017" damping=".018" frictionloss=".0023" armature="0.0001"/>
								<site name="torque_right_fingers" type="sphere" size="0.01" pos="0 0 0" group="4"/>
<<<<<<< HEAD
								<geom type="box" size=".0228 .01 .0207" pos="0 0 .0207" friction="5 0.02 0.01"/>
								<geom type="cylinder" size=".0102 .023" pos="0 0 .0414" euler="0 90 0" friction="5 0.02 0.01"/>
=======
								<geom type="box" size=".0229 .01 .0207" mass=".03494" pos="0 0 .0207" friction="5 0.02 0.01"/>
								<geom type="cylinder" size=".01 .023" mass=".01323" pos="0 0 .0414" euler="0 90 0" friction="5 0.02 0.01"/>
>>>>>>> 8d3aed1d
							</body>
						</body>
					</body>
				</body>
				
				<body name="left_upper_arm" pos="-.005 0.105 .093" euler="-170 0 0">
					<!-- Arm length is 31.36cm -->
					<joint name="robot:left_shoulder_horizontal" type="hinge" pos="0 .024 0" axis="0 1 4" range="-28 118" stiffness=".09" damping=".05" frictionloss=".0009" armature="0.004"/>
					<joint name="robot:left_shoulder_ad_ab" type="hinge" pos="0 0 0" axis="1 0 0" range="-84 183" stiffness=".11" damping=".10" frictionloss=".0014" armature="0.004"/>
					<joint name="robot:left_shoulder_rotation" type="hinge" pos="0 0 0" axis="0 0 1" range="-99 67" stiffness=".12" damping=".07" frictionloss=".0008" armature="0.004"/>
					<site name="torque_left_shoulder" type="sphere" size="0.01" pos="0 0 0" group="4"/>
					<geom name="left_uarm1" type="capsule" material="top_sleeve" size="0.024 0.0536" mass=".2684" pos="0 0 .0536" euler="0 0 0"/>
					<body name="left_lower_arm" pos="0 0 .1076" euler="0 0 0">
						<joint name="robot:left_elbow" type="hinge" pos="0 0 0" axis="0 -1 0" springref="-20" range="-146 5" stiffness=".13" damping=".11" frictionloss=".030" armature="0.002"/>
						<site name="torque_left_elbow" type="sphere" size="0.01" pos="0 0 0" group="4"/>
						<geom name="left_larm" type="capsule" size=".023 0.037" mass=".1853" pos="0 0 .037"/>
						<body name="left_hand" pos="0 -.007 .087" euler="0 0 0"> <!-- Hand length is 9.3, Palm length is 5.16 -->
							<joint name="robot:left_hand1" type="hinge" pos="0 .007 0" axis="0 0 1" springref="-20" range="-90 90" stiffness=".22" damping=".03" frictionloss=".007" armature="0.001"/>
							<joint name="robot:left_hand2" type="hinge" pos="0 0 0" axis="1 0 0" range="-92 86" stiffness=".33" damping=".11" frictionloss=".007" armature="0.001"/>
							<joint name="robot:left_hand3" type="hinge" pos="0 0 0" axis="0 1 0" range="-53 48" stiffness=".38" damping=".11" frictionloss=".007" armature="0.001"/>
							<site name="torque_left_wrist" type="sphere" size="0.01" pos="0 0 0" group="4"/>
<<<<<<< HEAD
							<geom type="box" size=".0281 .01 .0208" pos=".005 0 .0208"/>
							<geom type="cylinder" size=".0102 .0278" pos=".005 0 .0416" euler="0 90 0"/>
=======
							<geom type="box" size=".0281 .01 .0208" mass=".04315" pos=".005 0 .0208"/>
							<geom type="cylinder" size=".01 .0278" mass=".01602" pos=".005 0 .0416" euler="0 90 0"/>
>>>>>>> 8d3aed1d
							<body name="left_fingers" pos="0 0 .0416"> <!-- Finger length is 5.14 cm, 1 cm overlap between palm and fingers -->
								<joint name="robot:left_fingers" type="hinge" pos="0 0 0" axis="1 0 0" springref="-40" range="-160 8" stiffness=".017" damping=".018" frictionloss=".0023" armature="0.0001"/>
								<site name="torque_left_fingers" type="sphere" size="0.01" pos="0 0 0" group="4"/>
<<<<<<< HEAD
								<geom type="box" size=".0228 .01 .0207" pos="0 0 .0207" friction="5 0.02 0.01"/>
								<geom type="cylinder" size=".0102 .023" pos="0 0 .0414" euler="0 90 0" friction="5 0.02 0.01"/>
=======
								<geom type="box" size=".0229 .01 .0207" mass=".03494" pos="0 0 .0207" friction="5 0.02 0.01"/>
								<geom type="cylinder" size=".01 .023" mass=".01323" pos="0 0 .0414" euler="0 90 0" friction="5 0.02 0.01"/>
>>>>>>> 8d3aed1d
							</body>
						</body>
					</body>
				</body>
			</body>
		</body>
			
		<body name="right_upper_leg" pos="0.005 -.051 -.007">
			<!-- leg length is 32.9 cm -->
			<joint name="robot:right_hip1" type="hinge" pos="0 0 0" axis="0 1 0" springref="-10" range="-133 20" stiffness="1.72" damping="1.27" frictionloss=".08" armature=".005"/>
			<joint name="robot:right_hip2" type="hinge" pos="0 0 0" axis="1 0 0" range="-51 17" stiffness="3.51" damping="1.99" frictionloss=".062" armature=".005"/>
			<joint name="robot:right_hip3" type="hinge" pos="0 0 0" axis="0 0 -1" range="-32 41" stiffness="2.16" damping="0.75" frictionloss=".027" armature=".005"/>
			<site name="torque_right_hip" type="sphere" size="0.01" pos="0 0 0" group="4"/>
			<geom type="capsule" material="pants_leg" contype="2" conaffinity="3" size=".037 .0625" mass=".7998" pos="0 0 -.0645" euler="0 0 0"/>
			<body name="right_lower_leg" pos="0 0 -.135">
				<joint name="robot:right_knee" type="hinge" pos="0 0 0" axis="0 -1 0" springref="-30" range="-145 4" stiffness="1.63" damping="0.53" frictionloss=".065" armature=".003"/>
				<site name="torque_right_knee" type="sphere" size="0.01" pos="0 0 0" group="4"/>
				<geom type="capsule" size=".029 .044" mass=".3341" pos="0 0 -.044" euler="0 0 0"/>
				<geom type="capsule" size=".021 .028" mass=".1160" pos="0 0 -.134" euler="0 0 0"/>
				<body name="right_foot" pos="0 0 -.177">
					<joint name="robot:right_foot1" type="hinge" pos="0 0 .015" axis="0 -1 0" springref="-10" range="-63 32" stiffness="1.29" damping="0.6" frictionloss=".019" armature=".003"/>
					<joint name="robot:right_foot2" type="hinge" pos="0 0 .015" axis="1 0 0" range="-33 31" stiffness="0.96" damping="0.37" frictionloss=".011" armature=".0025"/>
					<joint name="robot:right_foot3" type="hinge" pos="0 0 .015" axis="0 0 1" range="-20 30" stiffness="1.15" damping="0.38" frictionloss=".012" armature=".002"/>
					<site name="torque_right_ankle" type="sphere" size="0.01" pos="0 0 0" group="4"/>
<<<<<<< HEAD
					<geom type="cylinder" size=".0252 .0102" pos="-0.016 0 0" euler="0 0 0"/>
					<geom type="box" size=".035  .025 .01" pos="0.019 0 0" euler="0 0 0" friction="2 0.02 0.01"/>
					<geom type="cylinder" size=".0102 .0252" pos=".054 0 0" euler="90 0 0" friction="2 0.02 0.01"/>
=======
					<geom type="cylinder" size=".0249 .0099" mass=".03219" pos="-0.016 0 0" euler="0 0 0"/>
					<geom type="box" size=".035  .025 .01" mass=".05850" pos="0.019 0 0" euler="0 0 0" friction="2 0.02 0.01"/>
					<geom type="cylinder" size=".0099 .0248" mass=".01268" pos=".054 0 0" euler="90 0 0" friction="2 0.02 0.01"/>
>>>>>>> 8d3aed1d
					<body name="right_toes" pos=".054 0 0">
						<joint name="robot:right_toes" type="hinge" pos="0 0 0" axis="0 -1 0" range="-60 80" frictionloss=".005" armature=".0005" stiffness=".106" damping=".04"/>
						<site name="torque_right_toes" type="sphere" size="0.01" pos="0 0 0" group="4"/>
<<<<<<< HEAD
						<geom type="box" size=".007 .025 .01" pos=".007 0 0" euler="0 0 0" friction="2 0.02 0.01"/>
						<geom type="cylinder" size=".0102 .0252" pos=".014 0 0" euler="90 0 0" friction="2 0.02 0.01"/>
=======
						<geom type="box" size=".007 .0249 .0099" mass=".01084" pos=".007 0 0" euler="0 0 0" friction="2 0.02 0.01"/>
						<geom type="cylinder" size=".01 .025" mass=".01226" pos=".014 0 0" euler="90 0 0" friction="2 0.02 0.01"/>
>>>>>>> 8d3aed1d
					</body>
				</body>
			</body>
		</body>
			
		<body name="left_upper_leg" pos="0.005 .051 -.007">
			<!-- leg length is 32.9 cm -->
			<joint name="robot:left_hip1" type="hinge" pos="0 0 0" axis="0 1 0" springref="-10" range="-133 20" stiffness="1.72" damping="1.27" frictionloss=".08" armature=".005"/>
			<joint name="robot:left_hip2" type="hinge" pos="0 0 0" axis="-1 0 0" range="-51 17" stiffness="3.51" damping="1.99" frictionloss=".062" armature=".005"/>
			<joint name="robot:left_hip3" type="hinge" pos="0 0 0" axis="0 0 1" range="-32 41" stiffness="2.16" damping="0.75" frictionloss=".027" armature=".005"/>
			<site name="torque_left_hip" type="sphere" size="0.01" pos="0 0 0" group="4"/>
			<geom type="capsule" material="pants_leg" contype="2" conaffinity="3" size=".037 .0625" mass=".7998" pos="0 0 -.0645" euler="0 0 0"/>
			<body name="left_lower_leg" pos="0 0 -.135">
				<joint name="robot:left_knee" type="hinge" pos="0 0 0" axis="0 -1 0" springref="-30" range="-145 4" stiffness="1.63" damping="0.53" frictionloss=".065" armature=".003"/>
				<site name="torque_left_knee" type="sphere" size="0.01" pos="0 0 0" group="4"/>
				<geom type="capsule" size=".029 .044" mass=".3341" pos="0 0 -.044" euler="0 0 0"/>
				<geom type="capsule" size=".021 .028" mass=".1160" pos="0 0 -.134" euler="0 0 0"/>
				<body name="left_foot" pos="0 0 -.177">
					<joint name="robot:left_foot1" type="hinge" pos="0 0 .015" axis="0 -1 0" springref="-10" range="-63 32" stiffness="1.29" damping="0.6" frictionloss=".019" armature=".003"/>
					<joint name="robot:left_foot2" type="hinge" pos="0 0 .015" axis="-1 0 0" range="-33 31" stiffness="0.96" damping="0.37" frictionloss=".011" armature=".0025"/>
					<joint name="robot:left_foot3" type="hinge" pos="0 0 .015" axis="0 0 -1" range="-20 30" stiffness="1.15" damping="0.38" frictionloss=".012" armature=".002"/>
					<site name="torque_left_ankle" type="sphere" size="0.01" pos="0 0 0" group="4"/>
<<<<<<< HEAD
					<geom type="cylinder" size=".0252 .0102" pos="-0.016 0 0" euler="0 0 0"/>
					<geom type="box" size=".035  .025 .01" pos="0.019 0 0" euler="0 0 0" friction="2 0.02 0.01"/>
					<geom type="cylinder" size=".0102 .0252" pos=".054 0 0" euler="90 0 0" friction="2 0.02 0.01"/>
=======
					<geom type="cylinder" size=".0249 .0099" mass=".03219" pos="-0.016 0 0" euler="0 0 0"/>
					<geom type="box" size=".035  .025 .01" mass=".05850" pos="0.019 0 0" euler="0 0 0" friction="2 0.02 0.01"/>
					<geom type="cylinder" size=".0099 .0248" mass=".01268" pos=".054 0 0" euler="90 0 0" friction="2 0.02 0.01"/>
>>>>>>> 8d3aed1d
					<body name="left_toes" pos=".054 0 0">
						<joint name="robot:left_toes" type="hinge" pos="0 0 0" axis="0 -1 0" range="-60 80" frictionloss=".005" armature=".0005" stiffness=".106" damping=".04"/>
						<site name="torque_left_toes" type="sphere" size="0.01" pos="0 0 0" group="4"/>
<<<<<<< HEAD
						<geom type="box" size=".007 .025 .01" pos=".007 0 0" euler="0 0 0" friction="2 0.02 0.01"/>
						<geom type="cylinder" size=".0102 .0252" pos=".014 0 0" euler="90 0 0" friction="2 0.02 0.01"/>
=======
						<geom type="box" size=".007 .0249 .0099" mass=".01084" pos=".007 0 0" euler="0 0 0" friction="2 0.02 0.01"/>
						<geom type="cylinder" size=".01 .025" mass=".01226" pos=".014 0 0" euler="90 0 0" friction="2 0.02 0.01"/>
>>>>>>> 8d3aed1d
					</body>
				</body>
			</body>
		</body>
		
	</body>

</mujoco>
<|MERGE_RESOLUTION|>--- conflicted
+++ resolved
@@ -1,212 +1,170 @@
-<mujoco model="MIMo">
-
-	<body childclass="mimo" name="hip" pos="0 0 0">
-		<!--<joint name="dummy" type="slide" pos="0 0 0" axis="1 0 0" range="-.001 .001"/> -->
-		<!--<joint name="dummy_rot" type="hinge" pos="0 0 0" axis="0 1 0" limited="false"/> -->
-		<!-- Whole body height is 77.8 cm -->
-		<geom name="lb" type="capsule" size=".048 .043" mass="1.1584" material="pants_down" pos="-.002 0 0.005" euler="90 0 0"/>
-		<site name="lowerBody_center" type="sphere" size=".01 .01 .01" pos="0 0 0"/>
-		<body name="lower_body" pos="0.002 0 0.076">
-			<joint name="robot:hip_lean1" type="hinge" pos="0 0 -.05" axis="1 0 0" range="-14 14" stiffness="3.38" damping="0.77" frictionloss=".049" armature="0.01"/>
-			<joint name="robot:hip_rot1" type="hinge" pos="0 0 -.05" axis="0 0 1" range="-18 18" stiffness="1.45" damping="0.29" frictionloss=".018" armature="0.01"/>
-			<joint name="robot:hip_bend1" type="hinge" pos="0 0 -0.05" axis="0 1 0" range="-17 30.5" stiffness="2.20" damping="0.84" frictionloss="0.040" armature="0.01"/>
-			<site name="torque_lb" type="sphere" size="0.01" pos="0 0 0" group="4"/>
-			<geom name="cb" type="capsule" size=".053 .035" mass="1.3245" material="pants_up" contype="0" pos="0.005 0 -.008" euler="90 0 0"/>
-				
-			<body name="upper_body" pos="-.002 0 0.091">
-				<joint name="robot:hip_lean2" type="hinge" pos="0 0 -.05" axis="1 0 0" range="-27 27" stiffness="1.69" damping="0.38" frictionloss=".024" armature="0.01"/>
-				<joint name="robot:hip_rot2" type="hinge" pos="0 0 -.05" axis="0 0 1" range="-18 18" stiffness="1.45" damping="0.29" frictionloss=".018" armature="0.01"/>
-				<joint name="robot:hip_bend2" type="hinge" pos="0 0 -.05" axis="0 1 0" range="-17 30.5" stiffness="2.20" damping="0.84" frictionloss="0.040" armature="0.01"/>
-				<site name="torque_ub" type="sphere" size="0.01" pos="0 0 0" group="4"/>
-				<geom name="ub1" type="capsule" size=".052 .035" mass="1.0882" material="top_down" pos="0.007 0 -.032" euler="90 0 0"/>
-				<geom name="ub2" type="capsule" size=".048 .039" mass="0.9499" material="top_middle" pos="0.004 0 0.03" euler="90 0 0"/>
-				<geom name="ub3" type="capsule" size=".041 .047" mass="0.7217" material="top_up" pos="0 0 0.09" euler="90 0 0"/>
-					
-				<body name="head" pos="0 0 .135">
-					<geom name="head" type="sphere" size=".0735" mass="1.7748" material="head" pos="0.01 0 0.0735"/>
-					<site name="vestibular" type="sphere" size="0.01" pos="0.01 0 0.0735" group="4"/>
-					<site name="torque_neck" type="sphere" size="0.01" pos="0 0 0" group="4"/>
-					<joint name="robot:head_swivel" type="hinge" pos="0 0 0" axis="0 0 1" range="-111 111" stiffness=".23" damping=".29" frictionloss=".018" armature="0.005"/>
-					<joint name="robot:head_tilt" type="hinge" pos="0 0 0.0123" axis="0 1 0" range="-70 81" stiffness=".45" damping=".53" frictionloss=".018" armature="0.005"/>
-					<joint name="robot:head_tilt_side" type="hinge" pos="0 0 0.0245" axis="1 0 0" range="-70 70" stiffness=".37" damping=".29" frictionloss=".018" armature="0.005"/>
-					<body name="left_eye" pos=".07 .0245 .067375">
-						<site name="torque_left_eye" type="sphere" size="0.01" pos="0 0 0" group="4"/>
-						<joint name="robot:left_eye_horizontal" type="hinge" pos="0 0 0" axis="0 0 1" range="-45 45" stiffness=".00065" damping=".00042" frictionloss=".000054" armature=".0002"/>
-						<joint name="robot:left_eye_vertical" type="hinge" pos="0 0 0" axis="0 -1 0" range="-47 33" stiffness=".00065" damping=".00042" frictionloss=".000054" armature=".0002"/>
-						<joint name="robot:left_eye_torsional" type="hinge" pos="0 0 0" axis="-1 0 0" range="-8 8" stiffness=".00267" damping=".00042" frictionloss=".000037" armature=".0002"/>
-						<geom type="sphere" material="eye_left" size=".01125" mass=".006275" pos="0 0 0"/>
-						<camera name="eye_left" mode="fixed" fovy="60" pos="0.01125 0 0" euler="90 -90 0"/>
-					</body>
-					<body name="right_eye" pos=".07 -.0245 .067375">
-						<site name="torque_right_eye" type="sphere" size="0.01" pos="0 0 0" group="4"/>
-						<joint name="robot:right_eye_horizontal" type="hinge" pos="0 0 0" axis="0 0 -1" range="-45 45" stiffness=".00065" damping=".00042" frictionloss=".000054" armature=".0002"/>
-						<joint name="robot:right_eye_vertical" type="hinge" pos="0 0 0" axis="0 -1 0" range="-47 33" stiffness=".00065" damping=".00042" frictionloss=".000054" armature=".0002"/>
-						<joint name="robot:right_eye_torsional" type="hinge" pos="0 0 0" axis="1 0 0" range="-8 8" stiffness=".00267" damping=".00042" frictionloss=".000037" armature=".0002"/>
-						<geom type="sphere" material="eye_right" size=".01125" mass=".006275" pos="0 0 0"/>
-						<camera name="eye_right" mode="fixed" fovy="60" pos="0.01125 0 0" euler="90 -90 0"/>
-					</body>
-				</body>
-				
-				<body name="right_upper_arm" pos="-.005 -0.105 .093" euler="170 0 0">
-					<!-- Arm length is 31.36cm -->
-					<joint name="robot:right_shoulder_horizontal" type="hinge" pos="0 -.024 0" axis="0 1 -4" range="-28 118" stiffness=".09" damping=".05" frictionloss=".0009" armature="0.004"/>
-					<joint name="robot:right_shoulder_ad_ab" type="hinge" pos="0 0 0" axis="-1 0 0" range="-84 183" stiffness=".11" damping=".10" frictionloss=".0014" armature="0.004"/>
-					<joint name="robot:right_shoulder_rotation" type="hinge" pos="0 0 0" axis="0 0 -1" range="-99 67" stiffness=".12" damping=".07" frictionloss=".0008" armature="0.004"/>
-					<site name="torque_right_shoulder" type="sphere" size="0.01" pos="0 0 0" group="4"/>
-					<geom name="right_uarm1" type="capsule" material="top_sleeve" size="0.024 0.0536" mass=".2684" pos="0 0 .0536" euler="0 0 0"/>
-					<body name="right_lower_arm" pos="0 0 .1076" euler="0 0 0">
-						<joint name="robot:right_elbow" type="hinge" pos="0 0 0" axis="0 -1 0" springref="-20" range="-146 5" stiffness=".13" damping=".11" frictionloss=".030" armature="0.002"/>
-						<site name="torque_right_elbow" type="sphere" size="0.01" pos="0 0 0" group="4"/>
-						<geom name="right_larm" type="capsule" size=".023 0.037" mass=".1853" pos="0 0 .037"/>
-						<body name="right_hand" pos="0 -.007 .087" euler="0 0 0"> <!-- Hand length is 9.3, Palm length is 5.16 -->
-							<joint name="robot:right_hand1" type="hinge" pos="0 .007 0" axis="0 0 -1" springref="-20" range="-90 90" stiffness=".22" damping=".03" frictionloss=".007" armature="0.001"/>
-							<joint name="robot:right_hand2" type="hinge" pos="0 0 0" axis="-1 0 0" range="-92 86" stiffness=".33" damping=".11" frictionloss=".007" armature="0.001"/>
-							<joint name="robot:right_hand3" type="hinge" pos="0 0 0" axis="0 1 0" range="-53 48" stiffness=".38" damping=".11" frictionloss=".007" armature="0.001"/>
-							<site name="torque_right_wrist" type="sphere" size="0.01" pos="0 0 0" group="4"/>
-<<<<<<< HEAD
-							<geom type="box" size=".0281 .01 .0208" pos=".005 0 .0208"/>
-							<geom type="cylinder" size=".0102 .0278" pos=".005 0 .0416" euler="0 90 0"/>
-=======
-							<geom type="box" size=".0281 .01 .0208" mass=".04315" pos=".005 0 .0208"/>
-							<geom type="cylinder" size=".01 .0278" mass=".01602" pos=".005 0 .0416" euler="0 90 0"/>
->>>>>>> 8d3aed1d
-							<body name="right_fingers" pos="0 0 .0416"> <!-- Finger length is 5.14 cm, 1 cm overlap between palm and fingers -->
-								<joint name="robot:right_fingers" type="hinge" pos="0 0 0" axis="-1 0 0" springref="-40" range="-160 8" stiffness=".017" damping=".018" frictionloss=".0023" armature="0.0001"/>
-								<site name="torque_right_fingers" type="sphere" size="0.01" pos="0 0 0" group="4"/>
-<<<<<<< HEAD
-								<geom type="box" size=".0228 .01 .0207" pos="0 0 .0207" friction="5 0.02 0.01"/>
-								<geom type="cylinder" size=".0102 .023" pos="0 0 .0414" euler="0 90 0" friction="5 0.02 0.01"/>
-=======
-								<geom type="box" size=".0229 .01 .0207" mass=".03494" pos="0 0 .0207" friction="5 0.02 0.01"/>
-								<geom type="cylinder" size=".01 .023" mass=".01323" pos="0 0 .0414" euler="0 90 0" friction="5 0.02 0.01"/>
->>>>>>> 8d3aed1d
-							</body>
-						</body>
-					</body>
-				</body>
-				
-				<body name="left_upper_arm" pos="-.005 0.105 .093" euler="-170 0 0">
-					<!-- Arm length is 31.36cm -->
-					<joint name="robot:left_shoulder_horizontal" type="hinge" pos="0 .024 0" axis="0 1 4" range="-28 118" stiffness=".09" damping=".05" frictionloss=".0009" armature="0.004"/>
-					<joint name="robot:left_shoulder_ad_ab" type="hinge" pos="0 0 0" axis="1 0 0" range="-84 183" stiffness=".11" damping=".10" frictionloss=".0014" armature="0.004"/>
-					<joint name="robot:left_shoulder_rotation" type="hinge" pos="0 0 0" axis="0 0 1" range="-99 67" stiffness=".12" damping=".07" frictionloss=".0008" armature="0.004"/>
-					<site name="torque_left_shoulder" type="sphere" size="0.01" pos="0 0 0" group="4"/>
-					<geom name="left_uarm1" type="capsule" material="top_sleeve" size="0.024 0.0536" mass=".2684" pos="0 0 .0536" euler="0 0 0"/>
-					<body name="left_lower_arm" pos="0 0 .1076" euler="0 0 0">
-						<joint name="robot:left_elbow" type="hinge" pos="0 0 0" axis="0 -1 0" springref="-20" range="-146 5" stiffness=".13" damping=".11" frictionloss=".030" armature="0.002"/>
-						<site name="torque_left_elbow" type="sphere" size="0.01" pos="0 0 0" group="4"/>
-						<geom name="left_larm" type="capsule" size=".023 0.037" mass=".1853" pos="0 0 .037"/>
-						<body name="left_hand" pos="0 -.007 .087" euler="0 0 0"> <!-- Hand length is 9.3, Palm length is 5.16 -->
-							<joint name="robot:left_hand1" type="hinge" pos="0 .007 0" axis="0 0 1" springref="-20" range="-90 90" stiffness=".22" damping=".03" frictionloss=".007" armature="0.001"/>
-							<joint name="robot:left_hand2" type="hinge" pos="0 0 0" axis="1 0 0" range="-92 86" stiffness=".33" damping=".11" frictionloss=".007" armature="0.001"/>
-							<joint name="robot:left_hand3" type="hinge" pos="0 0 0" axis="0 1 0" range="-53 48" stiffness=".38" damping=".11" frictionloss=".007" armature="0.001"/>
-							<site name="torque_left_wrist" type="sphere" size="0.01" pos="0 0 0" group="4"/>
-<<<<<<< HEAD
-							<geom type="box" size=".0281 .01 .0208" pos=".005 0 .0208"/>
-							<geom type="cylinder" size=".0102 .0278" pos=".005 0 .0416" euler="0 90 0"/>
-=======
-							<geom type="box" size=".0281 .01 .0208" mass=".04315" pos=".005 0 .0208"/>
-							<geom type="cylinder" size=".01 .0278" mass=".01602" pos=".005 0 .0416" euler="0 90 0"/>
->>>>>>> 8d3aed1d
-							<body name="left_fingers" pos="0 0 .0416"> <!-- Finger length is 5.14 cm, 1 cm overlap between palm and fingers -->
-								<joint name="robot:left_fingers" type="hinge" pos="0 0 0" axis="1 0 0" springref="-40" range="-160 8" stiffness=".017" damping=".018" frictionloss=".0023" armature="0.0001"/>
-								<site name="torque_left_fingers" type="sphere" size="0.01" pos="0 0 0" group="4"/>
-<<<<<<< HEAD
-								<geom type="box" size=".0228 .01 .0207" pos="0 0 .0207" friction="5 0.02 0.01"/>
-								<geom type="cylinder" size=".0102 .023" pos="0 0 .0414" euler="0 90 0" friction="5 0.02 0.01"/>
-=======
-								<geom type="box" size=".0229 .01 .0207" mass=".03494" pos="0 0 .0207" friction="5 0.02 0.01"/>
-								<geom type="cylinder" size=".01 .023" mass=".01323" pos="0 0 .0414" euler="0 90 0" friction="5 0.02 0.01"/>
->>>>>>> 8d3aed1d
-							</body>
-						</body>
-					</body>
-				</body>
-			</body>
-		</body>
-			
-		<body name="right_upper_leg" pos="0.005 -.051 -.007">
-			<!-- leg length is 32.9 cm -->
-			<joint name="robot:right_hip1" type="hinge" pos="0 0 0" axis="0 1 0" springref="-10" range="-133 20" stiffness="1.72" damping="1.27" frictionloss=".08" armature=".005"/>
-			<joint name="robot:right_hip2" type="hinge" pos="0 0 0" axis="1 0 0" range="-51 17" stiffness="3.51" damping="1.99" frictionloss=".062" armature=".005"/>
-			<joint name="robot:right_hip3" type="hinge" pos="0 0 0" axis="0 0 -1" range="-32 41" stiffness="2.16" damping="0.75" frictionloss=".027" armature=".005"/>
-			<site name="torque_right_hip" type="sphere" size="0.01" pos="0 0 0" group="4"/>
-			<geom type="capsule" material="pants_leg" contype="2" conaffinity="3" size=".037 .0625" mass=".7998" pos="0 0 -.0645" euler="0 0 0"/>
-			<body name="right_lower_leg" pos="0 0 -.135">
-				<joint name="robot:right_knee" type="hinge" pos="0 0 0" axis="0 -1 0" springref="-30" range="-145 4" stiffness="1.63" damping="0.53" frictionloss=".065" armature=".003"/>
-				<site name="torque_right_knee" type="sphere" size="0.01" pos="0 0 0" group="4"/>
-				<geom type="capsule" size=".029 .044" mass=".3341" pos="0 0 -.044" euler="0 0 0"/>
-				<geom type="capsule" size=".021 .028" mass=".1160" pos="0 0 -.134" euler="0 0 0"/>
-				<body name="right_foot" pos="0 0 -.177">
-					<joint name="robot:right_foot1" type="hinge" pos="0 0 .015" axis="0 -1 0" springref="-10" range="-63 32" stiffness="1.29" damping="0.6" frictionloss=".019" armature=".003"/>
-					<joint name="robot:right_foot2" type="hinge" pos="0 0 .015" axis="1 0 0" range="-33 31" stiffness="0.96" damping="0.37" frictionloss=".011" armature=".0025"/>
-					<joint name="robot:right_foot3" type="hinge" pos="0 0 .015" axis="0 0 1" range="-20 30" stiffness="1.15" damping="0.38" frictionloss=".012" armature=".002"/>
-					<site name="torque_right_ankle" type="sphere" size="0.01" pos="0 0 0" group="4"/>
-<<<<<<< HEAD
-					<geom type="cylinder" size=".0252 .0102" pos="-0.016 0 0" euler="0 0 0"/>
-					<geom type="box" size=".035  .025 .01" pos="0.019 0 0" euler="0 0 0" friction="2 0.02 0.01"/>
-					<geom type="cylinder" size=".0102 .0252" pos=".054 0 0" euler="90 0 0" friction="2 0.02 0.01"/>
-=======
-					<geom type="cylinder" size=".0249 .0099" mass=".03219" pos="-0.016 0 0" euler="0 0 0"/>
-					<geom type="box" size=".035  .025 .01" mass=".05850" pos="0.019 0 0" euler="0 0 0" friction="2 0.02 0.01"/>
-					<geom type="cylinder" size=".0099 .0248" mass=".01268" pos=".054 0 0" euler="90 0 0" friction="2 0.02 0.01"/>
->>>>>>> 8d3aed1d
-					<body name="right_toes" pos=".054 0 0">
-						<joint name="robot:right_toes" type="hinge" pos="0 0 0" axis="0 -1 0" range="-60 80" frictionloss=".005" armature=".0005" stiffness=".106" damping=".04"/>
-						<site name="torque_right_toes" type="sphere" size="0.01" pos="0 0 0" group="4"/>
-<<<<<<< HEAD
-						<geom type="box" size=".007 .025 .01" pos=".007 0 0" euler="0 0 0" friction="2 0.02 0.01"/>
-						<geom type="cylinder" size=".0102 .0252" pos=".014 0 0" euler="90 0 0" friction="2 0.02 0.01"/>
-=======
-						<geom type="box" size=".007 .0249 .0099" mass=".01084" pos=".007 0 0" euler="0 0 0" friction="2 0.02 0.01"/>
-						<geom type="cylinder" size=".01 .025" mass=".01226" pos=".014 0 0" euler="90 0 0" friction="2 0.02 0.01"/>
->>>>>>> 8d3aed1d
-					</body>
-				</body>
-			</body>
-		</body>
-			
-		<body name="left_upper_leg" pos="0.005 .051 -.007">
-			<!-- leg length is 32.9 cm -->
-			<joint name="robot:left_hip1" type="hinge" pos="0 0 0" axis="0 1 0" springref="-10" range="-133 20" stiffness="1.72" damping="1.27" frictionloss=".08" armature=".005"/>
-			<joint name="robot:left_hip2" type="hinge" pos="0 0 0" axis="-1 0 0" range="-51 17" stiffness="3.51" damping="1.99" frictionloss=".062" armature=".005"/>
-			<joint name="robot:left_hip3" type="hinge" pos="0 0 0" axis="0 0 1" range="-32 41" stiffness="2.16" damping="0.75" frictionloss=".027" armature=".005"/>
-			<site name="torque_left_hip" type="sphere" size="0.01" pos="0 0 0" group="4"/>
-			<geom type="capsule" material="pants_leg" contype="2" conaffinity="3" size=".037 .0625" mass=".7998" pos="0 0 -.0645" euler="0 0 0"/>
-			<body name="left_lower_leg" pos="0 0 -.135">
-				<joint name="robot:left_knee" type="hinge" pos="0 0 0" axis="0 -1 0" springref="-30" range="-145 4" stiffness="1.63" damping="0.53" frictionloss=".065" armature=".003"/>
-				<site name="torque_left_knee" type="sphere" size="0.01" pos="0 0 0" group="4"/>
-				<geom type="capsule" size=".029 .044" mass=".3341" pos="0 0 -.044" euler="0 0 0"/>
-				<geom type="capsule" size=".021 .028" mass=".1160" pos="0 0 -.134" euler="0 0 0"/>
-				<body name="left_foot" pos="0 0 -.177">
-					<joint name="robot:left_foot1" type="hinge" pos="0 0 .015" axis="0 -1 0" springref="-10" range="-63 32" stiffness="1.29" damping="0.6" frictionloss=".019" armature=".003"/>
-					<joint name="robot:left_foot2" type="hinge" pos="0 0 .015" axis="-1 0 0" range="-33 31" stiffness="0.96" damping="0.37" frictionloss=".011" armature=".0025"/>
-					<joint name="robot:left_foot3" type="hinge" pos="0 0 .015" axis="0 0 -1" range="-20 30" stiffness="1.15" damping="0.38" frictionloss=".012" armature=".002"/>
-					<site name="torque_left_ankle" type="sphere" size="0.01" pos="0 0 0" group="4"/>
-<<<<<<< HEAD
-					<geom type="cylinder" size=".0252 .0102" pos="-0.016 0 0" euler="0 0 0"/>
-					<geom type="box" size=".035  .025 .01" pos="0.019 0 0" euler="0 0 0" friction="2 0.02 0.01"/>
-					<geom type="cylinder" size=".0102 .0252" pos=".054 0 0" euler="90 0 0" friction="2 0.02 0.01"/>
-=======
-					<geom type="cylinder" size=".0249 .0099" mass=".03219" pos="-0.016 0 0" euler="0 0 0"/>
-					<geom type="box" size=".035  .025 .01" mass=".05850" pos="0.019 0 0" euler="0 0 0" friction="2 0.02 0.01"/>
-					<geom type="cylinder" size=".0099 .0248" mass=".01268" pos=".054 0 0" euler="90 0 0" friction="2 0.02 0.01"/>
->>>>>>> 8d3aed1d
-					<body name="left_toes" pos=".054 0 0">
-						<joint name="robot:left_toes" type="hinge" pos="0 0 0" axis="0 -1 0" range="-60 80" frictionloss=".005" armature=".0005" stiffness=".106" damping=".04"/>
-						<site name="torque_left_toes" type="sphere" size="0.01" pos="0 0 0" group="4"/>
-<<<<<<< HEAD
-						<geom type="box" size=".007 .025 .01" pos=".007 0 0" euler="0 0 0" friction="2 0.02 0.01"/>
-						<geom type="cylinder" size=".0102 .0252" pos=".014 0 0" euler="90 0 0" friction="2 0.02 0.01"/>
-=======
-						<geom type="box" size=".007 .0249 .0099" mass=".01084" pos=".007 0 0" euler="0 0 0" friction="2 0.02 0.01"/>
-						<geom type="cylinder" size=".01 .025" mass=".01226" pos=".014 0 0" euler="90 0 0" friction="2 0.02 0.01"/>
->>>>>>> 8d3aed1d
-					</body>
-				</body>
-			</body>
-		</body>
-		
-	</body>
-
-</mujoco>
+<mujoco model="MIMo">
+
+	<body childclass="mimo" name="hip" pos="0 0 0">
+		<!--<joint name="dummy" type="slide" pos="0 0 0" axis="1 0 0" range="-.001 .001"/> -->
+		<!--<joint name="dummy_rot" type="hinge" pos="0 0 0" axis="0 1 0" limited="false"/> -->
+		<!-- Whole body height is 77.8 cm -->
+		<geom name="lb" type="capsule" size=".048 .043" mass="1.1584" material="pants_down" pos="-.002 0 0.005" euler="90 0 0"/>
+		<site name="lowerBody_center" type="sphere" size=".01 .01 .01" pos="0 0 0"/>
+		<body name="lower_body" pos="0.002 0 0.076">
+			<joint name="robot:hip_lean1" type="hinge" pos="0 0 -.05" axis="1 0 0" range="-14 14" stiffness="3.38" damping="0.77" frictionloss=".049" armature="0.01"/>
+			<joint name="robot:hip_rot1" type="hinge" pos="0 0 -.05" axis="0 0 1" range="-18 18" stiffness="1.45" damping="0.29" frictionloss=".018" armature="0.01"/>
+			<joint name="robot:hip_bend1" type="hinge" pos="0 0 -0.05" axis="0 1 0" range="-17 30.5" stiffness="2.20" damping="0.84" frictionloss="0.040" armature="0.01"/>
+			<site name="torque_lb" type="sphere" size="0.01" pos="0 0 0" group="4"/>
+			<geom name="cb" type="capsule" size=".053 .035" mass="1.3245" material="pants_up" contype="0" pos="0.005 0 -.008" euler="90 0 0"/>
+				
+			<body name="upper_body" pos="-.002 0 0.091">
+				<joint name="robot:hip_lean2" type="hinge" pos="0 0 -.05" axis="1 0 0" range="-27 27" stiffness="1.69" damping="0.38" frictionloss=".024" armature="0.01"/>
+				<joint name="robot:hip_rot2" type="hinge" pos="0 0 -.05" axis="0 0 1" range="-18 18" stiffness="1.45" damping="0.29" frictionloss=".018" armature="0.01"/>
+				<joint name="robot:hip_bend2" type="hinge" pos="0 0 -.05" axis="0 1 0" range="-17 30.5" stiffness="2.20" damping="0.84" frictionloss="0.040" armature="0.01"/>
+				<site name="torque_ub" type="sphere" size="0.01" pos="0 0 0" group="4"/>
+				<geom name="ub1" type="capsule" size=".052 .035" mass="1.0882" material="top_down" pos="0.007 0 -.032" euler="90 0 0"/>
+				<geom name="ub2" type="capsule" size=".048 .039" mass="0.9499" material="top_middle" pos="0.004 0 0.03" euler="90 0 0"/>
+				<geom name="ub3" type="capsule" size=".041 .047" mass="0.7217" material="top_up" pos="0 0 0.09" euler="90 0 0"/>
+					
+				<body name="head" pos="0 0 .135">
+					<geom name="head" type="sphere" size=".0735" mass="1.7748" material="head" pos="0.01 0 0.0735"/>
+					<site name="vestibular" type="sphere" size="0.01" pos="0.01 0 0.0735" group="4"/>
+					<site name="torque_neck" type="sphere" size="0.01" pos="0 0 0" group="4"/>
+					<joint name="robot:head_swivel" type="hinge" pos="0 0 0" axis="0 0 1" range="-111 111" stiffness=".23" damping=".29" frictionloss=".018" armature="0.005"/>
+					<joint name="robot:head_tilt" type="hinge" pos="0 0 0.0123" axis="0 1 0" range="-70 81" stiffness=".45" damping=".53" frictionloss=".018" armature="0.005"/>
+					<joint name="robot:head_tilt_side" type="hinge" pos="0 0 0.0245" axis="1 0 0" range="-70 70" stiffness=".37" damping=".29" frictionloss=".018" armature="0.005"/>
+					<body name="left_eye" pos=".07 .0245 .067375">
+						<site name="torque_left_eye" type="sphere" size="0.01" pos="0 0 0" group="4"/>
+						<joint name="robot:left_eye_horizontal" type="hinge" pos="0 0 0" axis="0 0 1" range="-45 45" stiffness=".00065" damping=".00042" frictionloss=".000054" armature=".0002"/>
+						<joint name="robot:left_eye_vertical" type="hinge" pos="0 0 0" axis="0 -1 0" range="-47 33" stiffness=".00065" damping=".00042" frictionloss=".000054" armature=".0002"/>
+						<joint name="robot:left_eye_torsional" type="hinge" pos="0 0 0" axis="-1 0 0" range="-8 8" stiffness=".00267" damping=".00042" frictionloss=".000037" armature=".0002"/>
+						<geom type="sphere" material="eye_left" size=".01125" mass=".006275" pos="0 0 0"/>
+						<camera name="eye_left" mode="fixed" fovy="60" pos="0.01125 0 0" euler="90 -90 0"/>
+					</body>
+					<body name="right_eye" pos=".07 -.0245 .067375">
+						<site name="torque_right_eye" type="sphere" size="0.01" pos="0 0 0" group="4"/>
+						<joint name="robot:right_eye_horizontal" type="hinge" pos="0 0 0" axis="0 0 -1" range="-45 45" stiffness=".00065" damping=".00042" frictionloss=".000054" armature=".0002"/>
+						<joint name="robot:right_eye_vertical" type="hinge" pos="0 0 0" axis="0 -1 0" range="-47 33" stiffness=".00065" damping=".00042" frictionloss=".000054" armature=".0002"/>
+						<joint name="robot:right_eye_torsional" type="hinge" pos="0 0 0" axis="1 0 0" range="-8 8" stiffness=".00267" damping=".00042" frictionloss=".000037" armature=".0002"/>
+						<geom type="sphere" material="eye_right" size=".01125" mass=".006275" pos="0 0 0"/>
+						<camera name="eye_right" mode="fixed" fovy="60" pos="0.01125 0 0" euler="90 -90 0"/>
+					</body>
+				</body>
+				
+				<body name="right_upper_arm" pos="-.005 -0.105 .093" euler="170 0 0">
+					<!-- Arm length is 31.36cm -->
+					<joint name="robot:right_shoulder_horizontal" type="hinge" pos="0 -.024 0" axis="0 1 -4" range="-28 118" stiffness=".09" damping=".05" frictionloss=".0009" armature="0.004"/>
+					<joint name="robot:right_shoulder_ad_ab" type="hinge" pos="0 0 0" axis="-1 0 0" range="-84 183" stiffness=".11" damping=".10" frictionloss=".0014" armature="0.004"/>
+					<joint name="robot:right_shoulder_rotation" type="hinge" pos="0 0 0" axis="0 0 -1" range="-99 67" stiffness=".12" damping=".07" frictionloss=".0008" armature="0.004"/>
+					<site name="torque_right_shoulder" type="sphere" size="0.01" pos="0 0 0" group="4"/>
+					<geom name="right_uarm1" type="capsule" material="top_sleeve" size="0.024 0.0536" mass=".2684" pos="0 0 .0536" euler="0 0 0"/>
+					<body name="right_lower_arm" pos="0 0 .1076" euler="0 0 0">
+						<joint name="robot:right_elbow" type="hinge" pos="0 0 0" axis="0 -1 0" springref="-20" range="-146 5" stiffness=".13" damping=".11" frictionloss=".030" armature="0.002"/>
+						<site name="torque_right_elbow" type="sphere" size="0.01" pos="0 0 0" group="4"/>
+						<geom name="right_larm" type="capsule" size=".023 0.037" mass=".1853" pos="0 0 .037"/>
+						<body name="right_hand" pos="0 -.007 .087" euler="0 0 0"> <!-- Hand length is 9.3, Palm length is 5.16 -->
+							<joint name="robot:right_hand1" type="hinge" pos="0 .007 0" axis="0 0 -1" springref="-20" range="-90 90" stiffness=".22" damping=".03" frictionloss=".007" armature="0.001"/>
+							<joint name="robot:right_hand2" type="hinge" pos="0 0 0" axis="-1 0 0" range="-92 86" stiffness=".33" damping=".11" frictionloss=".007" armature="0.001"/>
+							<joint name="robot:right_hand3" type="hinge" pos="0 0 0" axis="0 1 0" range="-53 48" stiffness=".38" damping=".11" frictionloss=".007" armature="0.001"/>
+							<site name="torque_right_wrist" type="sphere" size="0.01" pos="0 0 0" group="4"/>
+							<geom type="box" size=".0281 .01 .0208" mass=".04315" pos=".005 0 .0208"/>
+							<geom type="cylinder" size=".0102 .0278" mass=".01602" pos=".005 0 .0416" euler="0 90 0"/>
+							<body name="right_fingers" pos="0 0 .0416"> <!-- Finger length is 5.14 cm, 1 cm overlap between palm and fingers -->
+								<joint name="robot:right_fingers" type="hinge" pos="0 0 0" axis="-1 0 0" springref="-40" range="-160 8" stiffness=".017" damping=".018" frictionloss=".0023" armature="0.0001"/>
+								<site name="torque_right_fingers" type="sphere" size="0.01" pos="0 0 0" group="4"/>
+								<geom type="box" size=".0228 .01 .0207" mass=".03494" pos="0 0 .0207" friction="5 0.02 0.01"/>
+								<geom type="cylinder" size=".0102 .023" mass=".01323" pos="0 0 .0414" euler="0 90 0" friction="5 0.02 0.01"/>
+							</body>
+						</body>
+					</body>
+				</body>
+				
+				<body name="left_upper_arm" pos="-.005 0.105 .093" euler="-170 0 0">
+					<!-- Arm length is 31.36cm -->
+					<joint name="robot:left_shoulder_horizontal" type="hinge" pos="0 .024 0" axis="0 1 4" range="-28 118" stiffness=".09" damping=".05" frictionloss=".0009" armature="0.004"/>
+					<joint name="robot:left_shoulder_ad_ab" type="hinge" pos="0 0 0" axis="1 0 0" range="-84 183" stiffness=".11" damping=".10" frictionloss=".0014" armature="0.004"/>
+					<joint name="robot:left_shoulder_rotation" type="hinge" pos="0 0 0" axis="0 0 1" range="-99 67" stiffness=".12" damping=".07" frictionloss=".0008" armature="0.004"/>
+					<site name="torque_left_shoulder" type="sphere" size="0.01" pos="0 0 0" group="4"/>
+					<geom name="left_uarm1" type="capsule" material="top_sleeve" size="0.024 0.0536" mass=".2684" pos="0 0 .0536" euler="0 0 0"/>
+					<body name="left_lower_arm" pos="0 0 .1076" euler="0 0 0">
+						<joint name="robot:left_elbow" type="hinge" pos="0 0 0" axis="0 -1 0" springref="-20" range="-146 5" stiffness=".13" damping=".11" frictionloss=".030" armature="0.002"/>
+						<site name="torque_left_elbow" type="sphere" size="0.01" pos="0 0 0" group="4"/>
+						<geom name="left_larm" type="capsule" size=".023 0.037" mass=".1853" pos="0 0 .037"/>
+						<body name="left_hand" pos="0 -.007 .087" euler="0 0 0"> <!-- Hand length is 9.3, Palm length is 5.16 -->
+							<joint name="robot:left_hand1" type="hinge" pos="0 .007 0" axis="0 0 1" springref="-20" range="-90 90" stiffness=".22" damping=".03" frictionloss=".007" armature="0.001"/>
+							<joint name="robot:left_hand2" type="hinge" pos="0 0 0" axis="1 0 0" range="-92 86" stiffness=".33" damping=".11" frictionloss=".007" armature="0.001"/>
+							<joint name="robot:left_hand3" type="hinge" pos="0 0 0" axis="0 1 0" range="-53 48" stiffness=".38" damping=".11" frictionloss=".007" armature="0.001"/>
+							<site name="torque_left_wrist" type="sphere" size="0.01" pos="0 0 0" group="4"/>
+							<geom type="box" size=".0281 .01 .0208" mass=".04315" pos=".005 0 .0208"/>
+							<geom type="cylinder" size=".0102 .0278" mass=".01602" pos=".005 0 .0416" euler="0 90 0"/>
+							<body name="left_fingers" pos="0 0 .0416"> <!-- Finger length is 5.14 cm, 1 cm overlap between palm and fingers -->
+								<joint name="robot:left_fingers" type="hinge" pos="0 0 0" axis="1 0 0" springref="-40" range="-160 8" stiffness=".017" damping=".018" frictionloss=".0023" armature="0.0001"/>
+								<site name="torque_left_fingers" type="sphere" size="0.01" pos="0 0 0" group="4"/>
+								<geom type="box" size=".0228 .01 .0207" mass=".03494" pos="0 0 .0207" friction="5 0.02 0.01"/>
+								<geom type="cylinder" size=".0102 .023" mass=".01323" pos="0 0 .0414" euler="0 90 0" friction="5 0.02 0.01"/>
+							</body>
+						</body>
+					</body>
+				</body>
+			</body>
+		</body>
+			
+		<body name="right_upper_leg" pos="0.005 -.051 -.007">
+			<!-- leg length is 32.9 cm -->
+			<joint name="robot:right_hip1" type="hinge" pos="0 0 0" axis="0 1 0" springref="-10" range="-133 20" stiffness="1.72" damping="1.27" frictionloss=".08" armature=".005"/>
+			<joint name="robot:right_hip2" type="hinge" pos="0 0 0" axis="1 0 0" range="-51 17" stiffness="3.51" damping="1.99" frictionloss=".062" armature=".005"/>
+			<joint name="robot:right_hip3" type="hinge" pos="0 0 0" axis="0 0 -1" range="-32 41" stiffness="2.16" damping="0.75" frictionloss=".027" armature=".005"/>
+			<site name="torque_right_hip" type="sphere" size="0.01" pos="0 0 0" group="4"/>
+			<geom type="capsule" material="pants_leg" contype="2" conaffinity="3" size=".037 .0625" mass=".7998" pos="0 0 -.0645" euler="0 0 0"/>
+			<body name="right_lower_leg" pos="0 0 -.135">
+				<joint name="robot:right_knee" type="hinge" pos="0 0 0" axis="0 -1 0" springref="-30" range="-145 4" stiffness="1.63" damping="0.53" frictionloss=".065" armature=".003"/>
+				<site name="torque_right_knee" type="sphere" size="0.01" pos="0 0 0" group="4"/>
+				<geom type="capsule" size=".029 .044" mass=".3341" pos="0 0 -.044" euler="0 0 0"/>
+				<geom type="capsule" size=".021 .028" mass=".1160" pos="0 0 -.134" euler="0 0 0"/>
+				<body name="right_foot" pos="0 0 -.177">
+					<joint name="robot:right_foot1" type="hinge" pos="0 0 .015" axis="0 -1 0" springref="-10" range="-63 32" stiffness="1.29" damping="0.6" frictionloss=".019" armature=".003"/>
+					<joint name="robot:right_foot2" type="hinge" pos="0 0 .015" axis="1 0 0" range="-33 31" stiffness="0.96" damping="0.37" frictionloss=".011" armature=".0025"/>
+					<joint name="robot:right_foot3" type="hinge" pos="0 0 .015" axis="0 0 1" range="-20 30" stiffness="1.15" damping="0.38" frictionloss=".012" armature=".002"/>
+					<site name="torque_right_ankle" type="sphere" size="0.01" pos="0 0 0" group="4"/>
+					<geom type="cylinder" size=".0249 .0099" mass=".03219" pos="-0.016 0 0" euler="0 0 0"/>
+					<geom type="box" size=".035  .025 .01" mass=".05850" pos="0.019 0 0" euler="0 0 0" friction="2 0.02 0.01"/>
+					<geom type="cylinder" size=".0099 .0248" mass=".01268" pos=".054 0 0" euler="90 0 0" friction="2 0.02 0.01"/>
+					<body name="right_toes" pos=".054 0 0">
+						<joint name="robot:right_toes" type="hinge" pos="0 0 0" axis="0 -1 0" range="-60 80" frictionloss=".005" armature=".0005" stiffness=".106" damping=".04"/>
+						<site name="torque_right_toes" type="sphere" size="0.01" pos="0 0 0" group="4"/>
+						<geom type="box" size=".007 .0249 .0099" mass=".01084" pos=".007 0 0" euler="0 0 0" friction="2 0.02 0.01"/>
+						<geom type="cylinder" size=".01 .025" mass=".01226" pos=".014 0 0" euler="90 0 0" friction="2 0.02 0.01"/>
+					</body>
+				</body>
+			</body>
+		</body>
+			
+		<body name="left_upper_leg" pos="0.005 .051 -.007">
+			<!-- leg length is 32.9 cm -->
+			<joint name="robot:left_hip1" type="hinge" pos="0 0 0" axis="0 1 0" springref="-10" range="-133 20" stiffness="1.72" damping="1.27" frictionloss=".08" armature=".005"/>
+			<joint name="robot:left_hip2" type="hinge" pos="0 0 0" axis="-1 0 0" range="-51 17" stiffness="3.51" damping="1.99" frictionloss=".062" armature=".005"/>
+			<joint name="robot:left_hip3" type="hinge" pos="0 0 0" axis="0 0 1" range="-32 41" stiffness="2.16" damping="0.75" frictionloss=".027" armature=".005"/>
+			<site name="torque_left_hip" type="sphere" size="0.01" pos="0 0 0" group="4"/>
+			<geom type="capsule" material="pants_leg" contype="2" conaffinity="3" size=".037 .0625" mass=".7998" pos="0 0 -.0645" euler="0 0 0"/>
+			<body name="left_lower_leg" pos="0 0 -.135">
+				<joint name="robot:left_knee" type="hinge" pos="0 0 0" axis="0 -1 0" springref="-30" range="-145 4" stiffness="1.63" damping="0.53" frictionloss=".065" armature=".003"/>
+				<site name="torque_left_knee" type="sphere" size="0.01" pos="0 0 0" group="4"/>
+				<geom type="capsule" size=".029 .044" mass=".3341" pos="0 0 -.044" euler="0 0 0"/>
+				<geom type="capsule" size=".021 .028" mass=".1160" pos="0 0 -.134" euler="0 0 0"/>
+				<body name="left_foot" pos="0 0 -.177">
+					<joint name="robot:left_foot1" type="hinge" pos="0 0 .015" axis="0 -1 0" springref="-10" range="-63 32" stiffness="1.29" damping="0.6" frictionloss=".019" armature=".003"/>
+					<joint name="robot:left_foot2" type="hinge" pos="0 0 .015" axis="-1 0 0" range="-33 31" stiffness="0.96" damping="0.37" frictionloss=".011" armature=".0025"/>
+					<joint name="robot:left_foot3" type="hinge" pos="0 0 .015" axis="0 0 -1" range="-20 30" stiffness="1.15" damping="0.38" frictionloss=".012" armature=".002"/>
+					<site name="torque_left_ankle" type="sphere" size="0.01" pos="0 0 0" group="4"/>
+					<geom type="cylinder" size=".0249 .0099" mass=".03219" pos="-0.016 0 0" euler="0 0 0"/>
+					<geom type="box" size=".035  .025 .01" mass=".05850" pos="0.019 0 0" euler="0 0 0" friction="2 0.02 0.01"/>
+					<geom type="cylinder" size=".0099 .0248" mass=".01268" pos=".054 0 0" euler="90 0 0" friction="2 0.02 0.01"/>
+					<body name="left_toes" pos=".054 0 0">
+						<joint name="robot:left_toes" type="hinge" pos="0 0 0" axis="0 -1 0" range="-60 80" frictionloss=".005" armature=".0005" stiffness=".106" damping=".04"/>
+						<site name="torque_left_toes" type="sphere" size="0.01" pos="0 0 0" group="4"/>
+						<geom type="box" size=".007 .0249 .0099" mass=".01084" pos=".007 0 0" euler="0 0 0" friction="2 0.02 0.01"/>
+						<geom type="cylinder" size=".01 .025" mass=".01226" pos=".014 0 0" euler="90 0 0" friction="2 0.02 0.01"/>
+					</body>
+				</body>
+			</body>
+		</body>
+		
+	</body>
+
+</mujoco>