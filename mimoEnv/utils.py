--- conflicted
+++ resolved
@@ -1,191 +1,181 @@
-import numpy as np
-from matplotlib import pyplot as plt
-
-EPS = 1e-10
-
-
-def mulRotT(vector, rot_matrix):
-    return np.transpose(rot_matrix).dot(vector)
-
-
-def mulRot(vector, rot_matrix):
-    return rot_matrix.dot(vector)
-
-# Rotation convention is: from world to special: use mulRotT, from special to world: use mulRot
-# Exception is contact frame rotation, which is inverted.
-
-
-def weighted_sum_vectors(vector1, vector2, weight1, weight2):
-    return (vector1 * weight1 + vector2 * weight2) / (weight1 + weight2)
-
-
-def normalize_vectors(vectors):
-    mag = np.linalg.norm(vectors, axis=1, ord=2)
-    return vectors / np.expand_dims(mag, -1)
-
-
-# ======================== Mujoco access utils ====================================
-# =================================================================================
-
-
-def get_geom_id(mujoco_model, geom_id=None, geom_name=None):
-    """ Allows access to mujoco geoms using either the id or the name of the geom """
-    if geom_id is None and geom_name is None:
-<<<<<<< HEAD
-        raise RuntimeError("Need either name or geom id")
-=======
-        raise RuntimeError("DiscreteTouch.add_geom called without name or id")
->>>>>>> 65ac1d31
-
-    if geom_id is None:
-        geom_id = mujoco_model.geom_name2id(geom_name)
-
-    return geom_id
-
-
-def get_body_id(mujoco_model, body_id=None, body_name=None):
-    """ Allows access to mujoco bodies using either the id or the name of the geom """
-    if body_id is None and body_name is None:
-<<<<<<< HEAD
-        raise RuntimeError("Need either name or body id")
-=======
-        raise RuntimeError("DiscreteTouch.add_body called without name or id")
->>>>>>> 65ac1d31
-
-    if body_id is None:
-        body_id = mujoco_model.body_name2id(body_name)
-
-    return body_id
-
-<<<<<<< HEAD
-=======
-# ======================== Mujoco frame utils =====================================
-# =================================================================================
-
->>>>>>> 65ac1d31
-
-def get_geoms_for_body(sim_model, body_id):
-    geom_start = sim_model.body_geomadr[body_id]
-    geom_end = geom_start + sim_model.body_geomnum[body_id]
-    return range(geom_start, geom_end)
-
-
-def get_geom_position(sim_data, geom_id):
-    """ Returns world position of geom"""
-    return sim_data.geom_xpos[geom_id]
-
-
-def get_body_position(sim_data, body_id):
-    """ Returns world position of body"""
-    return sim_data.body_xpos[body_id]
-
-
-def get_geom_rotation(sim_data, geom_id):
-    """ Returns rotation matrix of geom frame relative to world frame"""
-    return np.reshape(sim_data.geom_xmat[geom_id], (3, 3))
-
-
-def get_body_rotation(sim_data, body_id):
-    """ Returns rotation matrix of geom frame relative to world frame"""
-    return np.reshape(sim_data.body_xmat[body_id], (3, 3))
-
-
-def world_pos_to_geom(sim_data, position, geom_id):
-    """ Converts a (n, 3) numpy array containing xyz coordinates in world frame to geom frame"""
-    rel_pos = position - get_geom_position(sim_data, geom_id)
-    rel_pos = np.transpose(mulRotT(np.transpose(rel_pos), get_geom_rotation(sim_data, geom_id)))
-    return rel_pos
-
-
-def world_pos_to_body(sim_data, position, body_id):
-    """ Converts a (n, 3) numpy array containing xyz coordinates in world frame to body frame"""
-    rel_pos = position - get_body_position(sim_data, body_id)
-    rel_pos = world_rot_to_body(sim_data, rel_pos, body_id)
-    return rel_pos
-
-
-def geom_pos_to_world(sim_data, position, geom_id):
-    """ Converts a (n, 3) numpy array containing xyz coordinates in geom frame to world frame"""
-    global_pos = geom_rot_to_world(sim_data, position, geom_id)
-    global_pos = global_pos + get_geom_position(sim_data, geom_id)
-    return global_pos
-
-
-def geom_pos_to_body(sim_data, position, geom_id, body_id):
-    world_pos = geom_pos_to_world(sim_data, position, geom_id)
-    return world_pos_to_body(sim_data, world_pos, body_id)
-
-
-def geom_rot_to_world(sim_data, vector, geom_id):
-    return np.transpose(mulRot(np.transpose(vector), get_geom_rotation(sim_data, geom_id)))
-
-
-def body_rot_to_world(sim_data, vector, body_id):
-    return np.transpose(mulRot(np.transpose(vector), get_body_rotation(sim_data, body_id)))
-
-
-def world_rot_to_geom(sim_data, vector, geom_id):
-    return np.transpose(mulRotT(np.transpose(vector), get_geom_rotation(sim_data, geom_id)))
-
-
-def world_rot_to_body(sim_data, vector, body_id):
-    return np.transpose(mulRotT(np.transpose(vector), get_body_rotation(sim_data, body_id)))
-
-
-def geom_rot_to_body(sim_data, vector, geom_id, body_id):
-    world_rot = geom_rot_to_world(sim_data, vector, geom_id)
-    return world_rot_to_body(sim_data, world_rot, body_id)
-
-
-# ======================== Mujoco data utils ======================================
-# =================================================================================
-
-
-def get_data_for_sensor(sim, sensor_name):
-    """ Get sensor data for sensor sensor_name"""
-    sensor_id = sim.model.sensor_name2id(sensor_name)
-    start = sim.model.sensor_adr[sensor_id]
-    end = start + sim.model.sensor_dim[sensor_id]
-    return sim.data.sensordata[start:end]
-
-
-# ======================== Plotting utils =========================================
-# =================================================================================
-
-def plot_points(points, limit: float = 1.0, title=""):
-    xs = points[:, 0]
-    ys = points[:, 1]
-    zs = points[:, 2]
-    fig = plt.figure()
-
-    ax = fig.add_subplot(111, projection='3d')
-    ax.scatter(xs, ys, zs, color="k", s=20)
-    ax.set_title(title)
-    ax.set_xlim([-limit, limit])
-    ax.set_ylim([-limit, limit])
-    ax.set_zlim([-limit, limit])
-    ax.set_box_aspect((1, 1, 1))
-    plt.tight_layout()
-    plt.show()
-
-
-def plot_forces(points, vectors, limit: float = 1.0, title=""):
-    xs = points[:, 0]
-    ys = points[:, 1]
-    zs = points[:, 2]
-
-    us = vectors[:, 0]
-    vs = vectors[:, 1]
-    ws = vectors[:, 2]
-
-    fig = plt.figure()
-    ax = fig.add_subplot(111, projection='3d')
-    ax.quiver(xs, ys, zs, us, vs, ws)
-    ax.scatter(xs, ys, zs, color="k", s=20)
-    ax.set_title(title)
-    ax.set_xlim([-limit, limit])
-    ax.set_ylim([-limit, limit])
-    ax.set_zlim([-limit, limit])
-    ax.set_box_aspect((1, 1, 1))
-    plt.tight_layout()
-    plt.show()
+import numpy as np
+from matplotlib import pyplot as plt
+
+EPS = 1e-10
+
+
+def mulRotT(vector, rot_matrix):
+    return np.transpose(rot_matrix).dot(vector)
+
+
+def mulRot(vector, rot_matrix):
+    return rot_matrix.dot(vector)
+
+# Rotation convention is: from world to special: use mulRotT, from special to world: use mulRot
+# Exception is contact frame rotation, which is inverted.
+
+
+def weighted_sum_vectors(vector1, vector2, weight1, weight2):
+    return (vector1 * weight1 + vector2 * weight2) / (weight1 + weight2)
+
+
+def normalize_vectors(vectors):
+    mag = np.linalg.norm(vectors, axis=1, ord=2)
+    return vectors / np.expand_dims(mag, -1)
+
+
+# ======================== Mujoco access utils ====================================
+# =================================================================================
+
+
+def get_geom_id(mujoco_model, geom_id=None, geom_name=None):
+    """ Allows access to mujoco geoms using either the id or the name of the geom """
+    if geom_id is None and geom_name is None:
+        raise RuntimeError("Need either name or geom id")
+
+    if geom_id is None:
+        geom_id = mujoco_model.geom_name2id(geom_name)
+
+    return geom_id
+
+
+def get_body_id(mujoco_model, body_id=None, body_name=None):
+    """ Allows access to mujoco bodies using either the id or the name of the geom """
+    if body_id is None and body_name is None:
+        raise RuntimeError("Need either name or body id")
+
+    if body_id is None:
+        body_id = mujoco_model.body_name2id(body_name)
+
+    return body_id
+
+
+# ======================== Mujoco frame utils =====================================
+# =================================================================================
+
+
+def get_geoms_for_body(sim_model, body_id):
+    geom_start = sim_model.body_geomadr[body_id]
+    geom_end = geom_start + sim_model.body_geomnum[body_id]
+    return range(geom_start, geom_end)
+
+
+def get_geom_position(sim_data, geom_id):
+    """ Returns world position of geom"""
+    return sim_data.geom_xpos[geom_id]
+
+
+def get_body_position(sim_data, body_id):
+    """ Returns world position of body"""
+    return sim_data.body_xpos[body_id]
+
+
+def get_geom_rotation(sim_data, geom_id):
+    """ Returns rotation matrix of geom frame relative to world frame"""
+    return np.reshape(sim_data.geom_xmat[geom_id], (3, 3))
+
+
+def get_body_rotation(sim_data, body_id):
+    """ Returns rotation matrix of geom frame relative to world frame"""
+    return np.reshape(sim_data.body_xmat[body_id], (3, 3))
+
+
+def world_pos_to_geom(sim_data, position, geom_id):
+    """ Converts a (n, 3) numpy array containing xyz coordinates in world frame to geom frame"""
+    rel_pos = position - get_geom_position(sim_data, geom_id)
+    rel_pos = np.transpose(mulRotT(np.transpose(rel_pos), get_geom_rotation(sim_data, geom_id)))
+    return rel_pos
+
+
+def world_pos_to_body(sim_data, position, body_id):
+    """ Converts a (n, 3) numpy array containing xyz coordinates in world frame to body frame"""
+    rel_pos = position - get_body_position(sim_data, body_id)
+    rel_pos = world_rot_to_body(sim_data, rel_pos, body_id)
+    return rel_pos
+
+
+def geom_pos_to_world(sim_data, position, geom_id):
+    """ Converts a (n, 3) numpy array containing xyz coordinates in geom frame to world frame"""
+    global_pos = geom_rot_to_world(sim_data, position, geom_id)
+    global_pos = global_pos + get_geom_position(sim_data, geom_id)
+    return global_pos
+
+
+def geom_pos_to_body(sim_data, position, geom_id, body_id):
+    world_pos = geom_pos_to_world(sim_data, position, geom_id)
+    return world_pos_to_body(sim_data, world_pos, body_id)
+
+
+def geom_rot_to_world(sim_data, vector, geom_id):
+    return np.transpose(mulRot(np.transpose(vector), get_geom_rotation(sim_data, geom_id)))
+
+
+def body_rot_to_world(sim_data, vector, body_id):
+    return np.transpose(mulRot(np.transpose(vector), get_body_rotation(sim_data, body_id)))
+
+
+def world_rot_to_geom(sim_data, vector, geom_id):
+    return np.transpose(mulRotT(np.transpose(vector), get_geom_rotation(sim_data, geom_id)))
+
+
+def world_rot_to_body(sim_data, vector, body_id):
+    return np.transpose(mulRotT(np.transpose(vector), get_body_rotation(sim_data, body_id)))
+
+
+def geom_rot_to_body(sim_data, vector, geom_id, body_id):
+    world_rot = geom_rot_to_world(sim_data, vector, geom_id)
+    return world_rot_to_body(sim_data, world_rot, body_id)
+
+
+# ======================== Mujoco data utils ======================================
+# =================================================================================
+
+
+def get_data_for_sensor(sim, sensor_name):
+    """ Get sensor data for sensor sensor_name"""
+    sensor_id = sim.model.sensor_name2id(sensor_name)
+    start = sim.model.sensor_adr[sensor_id]
+    end = start + sim.model.sensor_dim[sensor_id]
+    return sim.data.sensordata[start:end]
+
+
+# ======================== Plotting utils =========================================
+# =================================================================================
+
+def plot_points(points, limit: float = 1.0, title=""):
+    xs = points[:, 0]
+    ys = points[:, 1]
+    zs = points[:, 2]
+    fig = plt.figure()
+
+    ax = fig.add_subplot(111, projection='3d')
+    ax.scatter(xs, ys, zs, color="k", s=20)
+    ax.set_title(title)
+    ax.set_xlim([-limit, limit])
+    ax.set_ylim([-limit, limit])
+    ax.set_zlim([-limit, limit])
+    ax.set_box_aspect((1, 1, 1))
+    plt.tight_layout()
+    plt.show()
+
+
+def plot_forces(points, vectors, limit: float = 1.0, title=""):
+    xs = points[:, 0]
+    ys = points[:, 1]
+    zs = points[:, 2]
+
+    us = vectors[:, 0]
+    vs = vectors[:, 1]
+    ws = vectors[:, 2]
+
+    fig = plt.figure()
+    ax = fig.add_subplot(111, projection='3d')
+    ax.quiver(xs, ys, zs, us, vs, ws)
+    ax.scatter(xs, ys, zs, color="k", s=20)
+    ax.set_title(title)
+    ax.set_xlim([-limit, limit])
+    ax.set_ylim([-limit, limit])
+    ax.set_zlim([-limit, limit])
+    ax.set_box_aspect((1, 1, 1))
+    plt.tight_layout()
+    plt.show()