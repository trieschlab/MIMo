--- conflicted
+++ resolved
@@ -1,64 +1,56 @@
-# Configuration file for the Sphinx documentation builder.
-import sys
-import os
-sys.path.insert(0, os.path.abspath('../../'))
-
-# -- Project information
-
-project = 'MIMo'
-copyright = '2022, Dominik Mattern'
-author = 'Dominik Mattern, Francisco Lopez, Markus Ernst, Arthur Aubret'
-
-release = '0.1.0'
-version = '0.1.0'
-
-# -- General configuration
-extensions = [
-    'sphinx.ext.autodoc',
-    'sphinx.ext.autosummary',
-    'sphinx.ext.intersphinx',
-    'sphinx.ext.napoleon',
-    'sphinx.ext.autodoc.preserve_defaults',  # Do not resolve the names of default arguments
-]
-<<<<<<< HEAD
-autodoc_mock_imports = ["mujoco"]
-=======
-autodoc_mock_imports = ["mujoco_py", "gym"]
->>>>>>> 8d3aed1d
-autodoc_member_order = 'bysource'
-# autodoc_class_signature = 'separated' # Moves the class signatures into separate init function docu.
-numpydoc_class_members_toctree = False
-automodapi_toctreedirnm = 'generated'
-automodsumm_inherited_members = True
-autodoc_preserve_defaults = True
-
-templates_path = ['_templates']
-
-source_suffix = '.rst'
-
-# The master toctree document.
-master_doc = 'index'
-
-# -- Options for HTML output
-#import sphinx_rtd_theme
-html_theme = 'sphinx_rtd_theme'
-#html_theme_path = [sphinx_rtd_theme.get_html_theme_path()]
-#html_static_path = ['_static']
-
-intersphinx_mapping = {
-    'python': ('https://docs.python.org/3/', None),
-    'sphinx': ('https://www.sphinx-doc.org/en/master/', None),
-    'mimo': ('https://mimo.readthedocs.io/en/latest/', None),
-    'mujoco': ('https://mujoco.readthedocs.io/en/latest', None),
-<<<<<<< HEAD
-    'gym': ('https://gymnasium.farama.org', None),
-=======
-    'gym': ('https://www.gymlibrary.dev', None),
->>>>>>> 8d3aed1d
-}
-intersphinx_disabled_domains = ['std']
-
-autosummary_generate = False
-
-# -- Options for EPUB output
+# Configuration file for the Sphinx documentation builder.
+import sys
+import os
+sys.path.insert(0, os.path.abspath('../../'))
+
+# -- Project information
+
+project = 'MIMo'
+copyright = '2022, Dominik Mattern'
+author = 'Dominik Mattern, Francisco Lopez, Markus Ernst, Arthur Aubret'
+
+release = '0.1.0'
+version = '0.1.0'
+
+# -- General configuration
+extensions = [
+    'sphinx.ext.autodoc',
+    'sphinx.ext.autosummary',
+    'sphinx.ext.intersphinx',
+    'sphinx.ext.napoleon',
+    'sphinx.ext.autodoc.preserve_defaults',  # Do not resolve the names of default arguments
+]
+autodoc_mock_imports = []  # "mujoco"
+autodoc_member_order = 'bysource'
+# autodoc_class_signature = 'separated' # Moves the class signatures into separate init function docu.
+numpydoc_class_members_toctree = False
+automodapi_toctreedirnm = 'generated'
+automodsumm_inherited_members = True
+autodoc_preserve_defaults = True
+
+templates_path = ['_templates']
+
+source_suffix = '.rst'
+
+# The master toctree document.
+master_doc = 'index'
+
+# -- Options for HTML output
+#import sphinx_rtd_theme
+html_theme = 'sphinx_rtd_theme'
+#html_theme_path = [sphinx_rtd_theme.get_html_theme_path()]
+#html_static_path = ['_static']
+
+intersphinx_mapping = {
+    'python': ('https://docs.python.org/3/', None),
+    'sphinx': ('https://www.sphinx-doc.org/en/master/', None),
+    'mimo': ('https://mimo.readthedocs.io/en/latest/', None),
+    'mujoco': ('https://mujoco.readthedocs.io/en/latest', None),
+    'gym': ('https://gymnasium.farama.org', None),
+}
+intersphinx_disabled_domains = ['std']
+
+autosummary_generate = False
+
+# -- Options for EPUB output
 epub_show_urls = 'footnote'