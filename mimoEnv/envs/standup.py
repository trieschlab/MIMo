""" This module contains a simple reaching experiment in which MIMo tries to stand up.

The scene consists of MIMo and some railings representing a crib. MIMo starts sitting on the ground with his hands
on the railings. The task is to stand up.
MIMos feet and hands are welded to the ground and railings, respectively. He can move all joints in his arms, legs and
torso. His head is fixed.
Sensory input consists of proprioceptive and vestibular inputs, using the default configurations for both.

MIMo initial position is determined by slightly randomizing all joint positions from a standing position and then
letting the simulation settle. This leads to MIMo sagging into a slightly random crouching or sitting position each
episode. All episodes have a fixed length, there are no goal or failure states.

Reward shaping is employed, such that MIMo is penalised for using muscle inputs and large inputs in particular.
Additionally, he is rewarded each step for the current height of his head.

The class with the environment is :class:`~mimoEnv.envs.standup.MIMoStandupEnv` while the path to the scene XML is
defined in :data:`STANDUP_XML`.
"""
import os
import numpy as np
import mujoco

from mimoEnv.envs.mimo_env import MIMoEnv, SCENE_DIRECTORY, DEFAULT_PROPRIOCEPTION_PARAMS, DEFAULT_VESTIBULAR_PARAMS
from mimoActuation.actuation import SpringDamperModel

STANDUP_XML = os.path.join(SCENE_DIRECTORY, "standup_scene.xml")
""" Path to the stand up scene.

:meta hide-value:
"""

SITTING_POSITION = {
    "mimo_location": np.array([-0.103287, 0.00444494, 0.0672742, 0.965518, -0.00942109, -0.207444, 0.157016]),
    "robot:hip_lean1": np.array([-0.0134586]), "robot:hip_rot1": np.array([-0.259285]),
    "robot:hip_bend1": np.array([0.407198]), "robot:hip_lean2": np.array([-0.0565839]),
    "robot:hip_rot2": np.array([-0.248653]), "robot:hip_bend2": np.array([0.38224]),
    "robot:head_swivel": np.array([0]), "robot:head_tilt": np.array([0]), "robot:head_tilt_side": np.array([0]),
    "robot:left_eye_horizontal": np.array([0]), "robot:left_eye_vertical": np.array([0]),
    "robot:left_eye_torsional": np.array([0]), "robot:right_eye_horizontal": np.array([0]),
    "robot:right_eye_vertical": np.array([0]), "robot:right_eye_torsional": np.array([0]),
    "robot:right_shoulder_horizontal": np.array([1.59608]), "robot:right_shoulder_ad_ab": np.array([2.57899]),
    "robot:right_shoulder_rotation": np.array([0.259329]), "robot:right_elbow": np.array([-0.188292]),
    "robot:right_hand1": np.array([-0.429857]), "robot:right_hand2": np.array([-0.99162]),
    "robot:right_hand3": np.array([-0.0568468]), "robot:right_fingers": np.array([-1.4206]),
    "robot:left_shoulder_horizontal": np.array([0.778157]), "robot:left_shoulder_ad_ab": np.array([2.9349]),
    "robot:left_shoulder_rotation": np.array([1.16941]), "robot:left_elbow": np.array([-0.547872]),
    "robot:left_hand1": np.array([-1.54373]), "robot:left_hand2": np.array([-0.98379]),
    "robot:left_hand3": np.array([0.225526]), "robot:left_fingers": np.array([-1.27117]),
    "robot:right_hip1": np.array([-2.26831]), "robot:right_hip2": np.array([-0.295142]),
    "robot:right_hip3": np.array([-0.313409]), "robot:right_knee": np.array([-2.53125]),
    "robot:right_foot1": np.array([-0.109924]), "robot:right_foot2": np.array([-0.0352949]),
    "robot:right_foot3": np.array([0.106372]), "robot:right_toes": np.array([0.0205777]),
    "robot:left_hip1": np.array([-2.118]), "robot:left_hip2": np.array([-0.233242]),
    "robot:left_hip3": np.array([0.369615]), "robot:left_knee": np.array([-2.34683]),
    "robot:left_foot1": np.array([-0.279261]), "robot:left_foot2": np.array([-0.477783]),
    "robot:left_foot3": np.array([0.111583]), "robot:left_toes": np.array([0.0182025]),
}
""" Initial position of MIMo. Specifies initial values for all joints.
We grabbed these values by posing MIMo using the MuJoCo simulate executable and the positional actuator file.
We need these not just for the initial position but also resetting the position each step.

:meta hide-value:
"""


class MIMoStandupEnv(MIMoEnv):
    """ MIMo stands up using crib railings as an aid.

    Attributes and parameters are the same as in the base class, but the default arguments are adapted for the scenario.
    Specifically we have :attr:`.done_active` and :attr:`.goals_in_observation` as ``False`` and touch and vision
    sensors disabled.

<<<<<<< HEAD
    Even though we define a success condition in :meth:`~mimoEnv.envs.standup.MIMoStandupEnv.is_success`, it is
    disabled since :attr:`.done_active` is set to `False`. The purpose of this is to enable extra information for
=======
    Even though we define a success condition in :meth:`~mimoEnv.envs.standup.MIMoStandupEnv._is_success`, it is
    disabled since :attr:`.done_active` is set to ``False``. The purpose of this is to enable extra information for
>>>>>>> 8d3aed1d
    the logging features of stable baselines.

    Attributes:
        init_crouch_position (numpy.ndarray): The initial position.
    """
    def __init__(self,
                 model_path=STANDUP_XML,
                 initial_qpos=SITTING_POSITION,
                 frame_skip=2,
                 proprio_params=DEFAULT_PROPRIOCEPTION_PARAMS,
                 touch_params=None,
                 vision_params=None,
                 vestibular_params=DEFAULT_VESTIBULAR_PARAMS,
                 actuation_model=SpringDamperModel,
                 ):

        super().__init__(model_path=model_path,
                         initial_qpos=initial_qpos,
                         frame_skip=frame_skip,
                         proprio_params=proprio_params,
                         touch_params=touch_params,
                         vision_params=vision_params,
                         vestibular_params=vestibular_params,
                         actuation_model=actuation_model,
                         goals_in_observation=False,
                         done_active=False)

        self.init_crouch_position = self.data.qpos.copy()

    def compute_reward(self, achieved_goal, desired_goal, info):
        """ Computes the reward.

        The reward consists of the current height of MIMos head with a penalty of the square of the control signal.
        Args:
            achieved_goal (float): The achieved head height.
            desired_goal (float): This parameter is ignored.
            info (dict): This parameter is ignored.

        Returns:
            float: The reward as described above.
        """
        quad_ctrl_cost = 0.01 * np.square(self.data.ctrl).sum()
        reward = achieved_goal - 0.2 - quad_ctrl_cost
        return reward

    def is_success(self, achieved_goal, desired_goal):
        """ Did we reach our goal height.

        Args:
            achieved_goal (float): The achieved head height.
            desired_goal (float): This target head height.

        Returns:
            bool: If the achieved head height exceeds the desired height.
        """
        success = (achieved_goal >= desired_goal)
        return success

    def reset_model(self):
        """ Resets the simulation.

        Return the simulation to the XML state, then slightly randomize all joint positions. Afterwards we let the
        simulation settle for a fixed number of steps. This leads to MIMo settling into a slightly random sitting or
        crouching position.

        Returns:
<<<<<<< HEAD
            observations
        """

        self.set_state(self.init_qpos, self.init_qvel)
        qpos = self.init_crouch_position.copy()
=======
            bool: Always returns ``True``.
        """
        self.sim.set_state(self.initial_state)
        default_state = self.sim.get_state()
        qpos = self.init_crouch_position
>>>>>>> 8d3aed1d

        # set initial positions stochastically
        qpos[7:] = qpos[7:] + self.np_random.uniform(low=-0.01, high=0.01, size=len(qpos[7:]))

        # set initial velocities to zero
        qvel = np.zeros(self.data.qvel.shape)

        self.set_state(qpos, qvel)

        # perform 100 steps with no actions to stabilize initial position
        actions = np.zeros(self.action_space.shape)
        self._set_action(actions)
        mujoco.mj_step(self.model, self.data, nstep=100)

        return self._get_obs()

<<<<<<< HEAD
    def is_failure(self, achieved_goal, desired_goal):
        """ Dummy function. Always returns `False`.
=======
    def _is_failure(self, achieved_goal, desired_goal):
        """ Dummy function. Always returns ``False``.
>>>>>>> 8d3aed1d

        Args:
            achieved_goal (object): This parameter is ignored.
            desired_goal (object): This parameter is ignored.

        Returns:
            bool: ``False``
        """
        return False

    def is_truncated(self):
        """ Dummy function. Always returns `False`.

        Returns:
            bool: `False`
        """
        return False

    def sample_goal(self):
        """ Returns the goal height.

        We use a fixed goal height of 0.5.

        Returns:
            float: 0.5
        """
        return 0.5

    def get_achieved_goal(self):
        """ Get the height of MIMos head.

        Returns:
            float: The height of MIMos head.
        """
        return self.data.body('head').xpos[2]<|MERGE_RESOLUTION|>--- conflicted
+++ resolved
@@ -70,13 +70,8 @@
     Specifically we have :attr:`.done_active` and :attr:`.goals_in_observation` as ``False`` and touch and vision
     sensors disabled.
 
-<<<<<<< HEAD
-    Even though we define a success condition in :meth:`~mimoEnv.envs.standup.MIMoStandupEnv.is_success`, it is
-    disabled since :attr:`.done_active` is set to `False`. The purpose of this is to enable extra information for
-=======
     Even though we define a success condition in :meth:`~mimoEnv.envs.standup.MIMoStandupEnv._is_success`, it is
     disabled since :attr:`.done_active` is set to ``False``. The purpose of this is to enable extra information for
->>>>>>> 8d3aed1d
     the logging features of stable baselines.
 
     Attributes:
@@ -143,19 +138,11 @@
         crouching position.
 
         Returns:
-<<<<<<< HEAD
-            observations
+            Dict: Observations after reset.
         """
 
         self.set_state(self.init_qpos, self.init_qvel)
         qpos = self.init_crouch_position.copy()
-=======
-            bool: Always returns ``True``.
-        """
-        self.sim.set_state(self.initial_state)
-        default_state = self.sim.get_state()
-        qpos = self.init_crouch_position
->>>>>>> 8d3aed1d
 
         # set initial positions stochastically
         qpos[7:] = qpos[7:] + self.np_random.uniform(low=-0.01, high=0.01, size=len(qpos[7:]))
@@ -172,13 +159,8 @@
 
         return self._get_obs()
 
-<<<<<<< HEAD
     def is_failure(self, achieved_goal, desired_goal):
-        """ Dummy function. Always returns `False`.
-=======
-    def _is_failure(self, achieved_goal, desired_goal):
         """ Dummy function. Always returns ``False``.
->>>>>>> 8d3aed1d
 
         Args:
             achieved_goal (object): This parameter is ignored.
@@ -190,10 +172,10 @@
         return False
 
     def is_truncated(self):
-        """ Dummy function. Always returns `False`.
+        """ Dummy function. Always returns ``False``.
 
         Returns:
-            bool: `False`
+            bool: ``False``.
         """
         return False
 
