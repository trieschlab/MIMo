import numpy as np
from matplotlib import pyplot as plt
<<<<<<< HEAD
import mujoco
=======
from mujoco_py.generated import const
from typing import List, Dict, Tuple
>>>>>>> 8d3aed1d

EPS = 1e-10


MUJOCO_JOINT_SIZES = {
    mujoco.mjtJoint.mjJNT_FREE: 7,
    mujoco.mjtJoint.mjJNT_BALL: 4,
    mujoco.mjtJoint.mjJNT_SLIDE: 1,
    mujoco.mjtJoint.mjJNT_HINGE: 1,
}
""" Size of qpos entries for each joint type; free, ball, slide, hinge.

:meta hide-value:
"""


MUJOCO_DOF_SIZES = {
    mujoco.mjtJoint.mjJNT_FREE: 6,
    mujoco.mjtJoint.mjJNT_BALL: 3,
    mujoco.mjtJoint.mjJNT_SLIDE: 1,
    mujoco.mjtJoint.mjJNT_HINGE: 1,
}
<<<<<<< HEAD
""" Size of qvel entries for each joint type; free, ball, slide, hinge.
=======
""" Size of qvel entries for each joint type; free, ball, slide, hinge. 
>>>>>>> 8d3aed1d

:meta hide-value:
"""


def rotate_vector(vector: np.ndarray, rot_matrix: np.ndarray):
    """ Rotates the vectors with the rotation matrix.

    The vector can be a 1d vector or a multidimensional array of vectors, as long as the final dimension has length 3.
    Convention for mujoco matrices: Use this function to convert from special frame to global and
    :func:`~mimoEnv.utils.rotate_vector_transpose` for the inverse rotation. The exception are the contact frames,
    which are transposed.

    Args:
        vector (numpy.ndarray): The vector(s). Must have shapes (3,) or (.., 3).
        rot_matrix (numpy.ndarray): The rotation matrix that will be applied to the vectors. Should be a (3,3) array.

    Returns:
        numpy.ndarray: The rotated vector(s).
    """
    return rot_matrix.dot(vector)


def rotate_vector_transpose(vector, rot_matrix):
    """ Rotates the vectors with the transpose of the rotation matrix.

    Works identical to rotate_vector, but transposes the rotation matrix first.

    Args:
        vector (numpy.ndarray): The vector(s). Must have shapes (3,) or (.., 3).
        rot_matrix (numpy.ndarray): The rotation matrix that will be applied to the vectors. Should be a (3,3) array.

    Returns:
        numpy.ndarray: The rotated vector(s).
    """
    return np.transpose(rot_matrix).dot(vector)


def weighted_sum_vectors(vector1, vector2, weight1, weight2):
    """ Adds two vectors with weights.

    Args:
        vector1 (numpy.ndarray): The first vector.
        vector2 (numpy.ndarray): The second vector.
        weight1 (float): Weight for the first vector.
        weight2 (float): Weight for the second vector.

    Returns:
        numpy.ndarray: (vector1 * weight1 + vector2 * weight2) / (weight1 + weight2)
    """
    return (vector1 * weight1 + vector2 * weight2) / (weight1 + weight2)


def normalize_vectors(vectors):
    """ Normalizes an array of vectors, such that each vector has unit length.

    Args:
        vectors (numpy.ndarray): The array of vectors. The last dimension should iterate over the elements of the
            vectors.

    Returns:
        numpy.ndarray: The normalized vectors. Same shape as the input, but the length of each vector is reduced to 1.
    """
    mag = np.linalg.norm(vectors, axis=-1, ord=2)
    return vectors / np.expand_dims(mag, -1)


# ======================== Mujoco access utils ====================================
# =================================================================================


def get_geom_id(mujoco_model, geom_id=None, geom_name=None):
    """ Convenience function to get geom ids.

    MuJoCo geoms can be referred to by either an id or a name. This function wraps this ambiguity and always returns
    the id of a geom when either is specified. If both an id and a name are specified the name is ignored!

    Args:
        mujoco_model (sim.model): The MuJoCo model object.
        geom_id (int): The id of the geom. Default ``None``.
        geom_name (str): The name of the geom. Default ``None``.

    Returns:
        int: The id of the geom referred to by either the name or the id above.
    """
    if geom_id is None and geom_name is None:
        raise RuntimeError("Need either name or geom id")

    if geom_id is None:
        geom_id = mujoco_model.geom(geom_name).id

    return geom_id


def get_body_id(mujoco_model, body_id=None, body_name=None):
    """ Convenience function to get body ids.
    
    Works identical to :func:`~mimoEnv.utils.get_geom_id`
    
    Args:
        mujoco_model (sim.model): The MuJoCo model object.
        body_id (int): The id of the body. Default ``None``.
        body_name (str): The name of the body. Default ``None``.
        
    Returns:
        int: The id of the geom referred to by either the name or the id above.
    """
    if body_id is None and body_name is None:
        raise RuntimeError("Need either name or body id")

    if body_id is None:
        body_id = mujoco_model.body(body_name).id

    return body_id


def get_geoms_for_body(sim_model, body_id):
    """ Returns all geom ids belonging to a given body.

    Args:
        sim_model (sim.model): The MuJoCo model object.
        body_id (int): The id of the body.

    Returns:
        List[int]: A list of the ids of the geoms belonging to the given body.
    """
    geom_start = sim_model.body_geomadr[body_id]
    geom_end = geom_start + sim_model.body_geomnum[body_id]
    return range(geom_start, geom_end)


def get_child_bodies(sim_model, body_id):
    """ Returns the subtree of the body structure that has the provided body as its root.

    The body structure is defined in the MuJoCo XMLs. This function returns a list containing the ids of all descendant
    bodies of a given body, including the given body.

    Args:
        sim_model (sim.model): The MuJoCo model object.
        body_id (int): The id of the root body.

    Returns:
        List[int]: The ids of the bodies in the subtree.
    """
    children_dict = {}
    # Built a dictionary listing the children for each node
    for i in range(sim_model.nbody):
        parent = sim_model.body_parentid[i]
        if parent in children_dict:
            children_dict[parent].append(i)
        else:
            children_dict[parent] = [i]
    # Collect all the children in the subtree that has body_id as its root.
    children = []
    to_process = [body_id]
    while len(to_process) > 0:
        child = to_process.pop()
        children.append(child)
        # If this node has children: add them as well
        if child in children_dict:
            to_process.extend(children_dict[child])
    return children


<<<<<<< HEAD
def set_joint_qpos(mujoco_model, mujoco_data, joint_name, qpos):
    """ Sets the joint position for the joint with name joint_name.

    Directly sets the joint to the position provided by `qpos`. Note that the shape of `qpos` must match the joint! A
    free joint for example has length 7. The sizes for all types can be found in :data:`MUJOCO_JOINT_SIZES`

    Args:
        mujoco_model (sim.model): The MuJoCo model object.
        mujoco_data (sim.data): The MuJoCo data object.
        joint_name (str): The name of the joint.
        qpos (numpy.ndarray): The new joint position. The shape of the array must match the joint!
    """
    joint_id = mujoco_model.joint(joint_name).id
    joint_qpos_addr = mujoco_model.jnt_qposadr[joint_id]
    joint_type = mujoco_model.jnt_type[joint_id]
    n_qpos = MUJOCO_JOINT_SIZES[joint_type]
    mujoco_data.qpos[joint_qpos_addr:joint_qpos_addr + n_qpos] = qpos


def get_joint_qpos_addr(mujoco_model, joint_id):
    """ Get the indices in the qpos array corresponding to the given joint.

    Args:
        mujoco_model (sim.model): The MuJoCo model object.
        joint_id (int): The ID of the joint.

    Returns:
        A list of indices.
    """
    joint_qpos_addr = mujoco_model.jnt_qposadr[joint_id]
    joint_type = mujoco_model.jnt_type[joint_id]
    n_qpos = MUJOCO_JOINT_SIZES[joint_type]
    return range(joint_qpos_addr, joint_qpos_addr + n_qpos)


def get_joint_qvel_addr(mujoco_model, joint_id):
    """ Get the indices in the qvel array corresponding to the given joint.

    Args:
        mujoco_model (sim.model): The MuJoCo model object.
        joint_id (int): The ID of the joint.

    Returns:
        A list of indices.
    """
    joint_qvel_addr = mujoco_model.jnt_dofadr[joint_id]
    joint_type = mujoco_model.jnt_type[joint_id]
    n_qvel = MUJOCO_DOF_SIZES[joint_type]
    return range(joint_qvel_addr, joint_qvel_addr + n_qvel)


=======
>>>>>>> 8d3aed1d
def get_data_for_sensor(mujoco_model, mujoco_data, sensor_name):
    """ Get sensor data from the sensor with the provided name.

    Args:
        mujoco_model (sim.model): The MuJoCo model object.
        mujoco_data (sim.data): The MuJoCo data object.
        sensor_name (str): The name of the sensor.

    Returns:
        numpy.ndarray: The output values of the sensor. The shape will depend on the sensor type.
    """
    sensor_id = mujoco_model.sensor(sensor_name).id
    start = mujoco_model.sensor_adr[sensor_id]
    end = start + mujoco_model.sensor_dim[sensor_id]
    return mujoco_data.sensordata[start:end]


def get_sensor_addr(mujoco_model, sensor_id):
    """ Get the indices in the sensordata array corresponding to the given sensor.

    Args:
        mujoco_model (sim.model): The MuJoCo model object.
        sensor_id (int): The ID of the sensor.

    Returns:
        List[int]: The array indices.
    """
    start = mujoco_model.sensor_adr[sensor_id]
    end = start + mujoco_model.sensor_dim[sensor_id]
    return range(start, end)


<<<<<<< HEAD
=======
def _decode_name(mujoco_model, name_adr):
    """ Decode the name given a name array address.

    mujoco-py unfortunately does not properly wrap all of mujocos data structures/functions, so we have to get some
    names (such as textures and materials) manually. This is a very tedious process in python.

    Args:
        mujoco_model (sim.model): The MuJoCo model object.
        name_adr (int): Array address in the MuJoCo name array.

    Returns:
        str: The name located at the address.
    """
    # TODO: Figure out cython so we don't have to do this
    # TODO: Alternatively at least cache the name-id relationship somewhere
    i = 0
    while mujoco_model.names[name_adr + i].decode() != "":
        i += 1
    if i == 0:
        return None
    str_array = mujoco_model.names[name_adr: name_adr + i].astype(str)
    return "".join(str_array)


def texture_name2id(mujoco_model, texture_name):
    """ Returns the id for the texture with the given name.

    Textures in mujoco can be named, but we need the id to be able to do almost anything. This function allows grabbing
    the id of a texture with a given name. It uses :func:`~mimoEnv.utils._decode_name` to do this, which is not
    optimized, so do not use this often.

    Args:
        mujoco_model (sim.model): The MuJoCo model object.
        texture_name (str): The name of the texture.

    Returns:
        int: The id of the texture.
    """
    tex_id = None
    for i, name_adr in enumerate(mujoco_model.name_texadr):
        name = _decode_name(mujoco_model, name_adr)
        if name == texture_name:
            tex_id = i
            break
    if tex_id is None:
        raise RuntimeError("Could not find texture with name {}".format(texture_name))
    return tex_id


def material_name2id(mujoco_model, material_name):
    """ Returns the id for the material with the given name.

    Materials in mujoco can be named, but we need the id to be able to do almost anything. This function allows grabbing
    the id of a material with a given name. It uses :func:`~mimoEnv.utils._decode_name` to do this, which is not
    optimized, so do not use this often.

    Args:
        mujoco_model (sim.model): The MuJoCo model object.
        material_name (str): The name of the material.

    Returns:
        int: The id of the material.
    """
    mat_id = None
    for i, name_adr in enumerate(mujoco_model.name_matadr):
        name = _decode_name(mujoco_model, name_adr)
        if name == material_name:
            mat_id = i
            break
    if mat_id is None:
        raise RuntimeError("Could not find material with name {}".format(material_name))
    return mat_id


def equality_name2id(mujoco_model, equality_constraint_name):
    """ Returns the id for the equality constraint with the given name.

    Constraints in mujoco can be named, but we need the id to be able to do almost anything. This function allows
    grabbing the id of a constraint with a given name. It uses :func:`~mimoEnv.utils._decode_name` to do this, which is
    not optimized, so do not use this often.

    Args:
        mujoco_model (sim.model): The MuJoCo model object.
        equality_constraint_name (str): The name of the constraint.

    Returns:
        int: The id of the constraint.
    """
    const_id = None
    for i, name_adr in enumerate(mujoco_model.name_eqadr):
        name = _decode_name(mujoco_model, name_adr)
        if name == equality_constraint_name:
            const_id = i
            break
    if const_id is None:
        raise RuntimeError("Could not find equality constraint with name {}".format(equality_constraint_name))
    return const_id


# ======================== Joint manipulation utils ===============================
# =================================================================================


def set_joint_qpos(mujoco_model, mujoco_data, joint_name, qpos):
    """ Sets the joint position for the joint with name joint_name.

    Directly sets the joint to the position provided by `qpos`. Note that the shape of `qpos` must match the joint! A
    free joint for example has length 7. The sizes for all types can be found in :data:`MUJOCO_JOINT_SIZES`.

    Args:
        mujoco_model (sim.model): The MuJoCo model object.
        mujoco_data (sim.data): The MuJoCo data object.
        joint_name (str): The name of the joint.
        qpos (numpy.ndarray|float): The new joint position. The shape of the array must match the joint!
    """
    joint_id = mujoco_model.joint_name2id(joint_name)
    joint_qpos_addr = mujoco_model.jnt_qposadr[joint_id]
    joint_type = mujoco_model.jnt_type[joint_id]
    n_qpos = MUJOCO_JOINT_SIZES[joint_type]
    mujoco_data.qpos[joint_qpos_addr:joint_qpos_addr + n_qpos] = qpos


def get_joint_qpos_addr(mujoco_model, joint_id):
    """ Get the indices in the qpos array corresponding to the given joint.

    Args:
        mujoco_model (sim.model): The MuJoCo model object.
        joint_id (int): The ID of the joint.

    Returns:
        List[int]: The array indices.
    """
    joint_qpos_addr = mujoco_model.jnt_qposadr[joint_id]
    joint_type = mujoco_model.jnt_type[joint_id]
    n_qpos = MUJOCO_JOINT_SIZES[joint_type]
    return range(joint_qpos_addr, joint_qpos_addr + n_qpos)


def get_joint_qvel_addr(mujoco_model, joint_id):
    """ Get the indices in the qvel array corresponding to the given joint.

    Args:
        mujoco_model (sim.model): The MuJoCo model object.
        joint_id (int): The ID of the joint.

    Returns:
        List[int]: The array indices.
    """
    joint_qvel_addr = mujoco_model.jnt_dofadr[joint_id]
    joint_type = mujoco_model.jnt_type[joint_id]
    n_qvel = MUJOCO_DOF_SIZES[joint_type]
    return range(joint_qvel_addr, joint_qvel_addr + n_qvel)


def set_joint_locking_angle(mujoco_model, joint_name, angle, constraint_id=None):
    """ Sets the angle from default at which the joint will be locked.

    The angle is in radians, and can be positive or negative. This function does not lock or unlock a joint, merely
    changes the angle.
    This function requires that there be a constraint already existing the scene XML. This is the case for MIMo by
    default, with each joint having a constraint of the same name that is disabled at initialization.

    Args:
        mujoco_model (sim.model): The MuJoCo model object.
        joint_name (str): The name of the joint.
        angle (float|ndarray): The locking angle(s) in radians, as a delta from the model starting value.
        constraint_id (int|ndarray): If the ID(s) of the constraint is already known the name search can be bypassed by
            passing it here.
    """
    if constraint_id is None:
        constraint_id = equality_name2id(mujoco_model, joint_name)
    mujoco_model.eq_data[constraint_id, 0] = angle


def lock_joint(mujoco_model, joint_name, joint_angle=None):
    """ Locks a joint to a fixed angle.

    This function utilizes MuJoCos equality constraints to achieve the locking effect, requiring that there be a
    constraint already existing the scene XML. This is the case for MIMo by default, with each joint having a constraint
    of the same name that is disabled at initialization.
    In effect this function enables the equality constraint with same name as the argument.

    Args:
        mujoco_model (sim.model): The MuJoCo model object.
        joint_name (str): The name of the joint.
        joint_angle (float): The locking angle in radians, as a delta from the model starting value. The angle that the
            joint will be locked to can be set separately using :func:`~mimoEnv.utils.set_joint_locking_angle`. By
            default, joints are locked into the value they have in the scene xml.
    """
    constraint_id = equality_name2id(mujoco_model, joint_name)
    if joint_angle is not None:
        set_joint_locking_angle(mujoco_model, joint_name, joint_angle, constraint_id=constraint_id)
    mujoco_model.eq_active[constraint_id] = True


def unlock_joint(mujoco_model, joint_name):
    """ Unlocks a given joint.

    See :func:`~mimoEnv.utils.lock_joint`.

    Args:
        mujoco_model (sim.model): The MuJoCo model object.
        joint_name (str): The name of the joint.
    """
    constraint_id = equality_name2id(mujoco_model, joint_name)
    mujoco_model.eq_active[constraint_id] = False


>>>>>>> 8d3aed1d
# ======================== Mujoco frame utils =====================================
# =================================================================================


def get_geom_position(mujoco_data, geom_id):
    """ Returns the position of geom in the world frame.

    Args:
        mujoco_data (sim.data): The MuJoCo data object.
        geom_id (int): The id of the geom.

    Returns:
        numpy.ndarray: The position of the geom in the world frame. Shape (3,).
    """
    return mujoco_data.geom_xpos[geom_id]


def get_body_position(mujoco_data, body_id):
    """ Returns the position of body in the world frame.

    Args:
        mujoco_data (sim.data): The MuJoCo data object.
        body_id (int): The id of the body.

    Returns:
        numpy.ndarray: The position of the body in the world frame. Shape (3,).
    """
    return mujoco_data.xpos[body_id]


def get_geom_rotation(mujoco_data, geom_id):
    """ Returns the rotation matrix that rotates the geoms frame to the world frame.

    Args:
        mujoco_data (sim.data): The MuJoCo data object.
        geom_id (int): The id of the geom.

    Returns:
          numpy.ndarray: A (3,3) array containing the rotation matrix.
    """
    return np.reshape(mujoco_data.geom_xmat[geom_id], (3, 3))


def get_body_rotation(mujoco_data, body_id):
    """ Returns the rotation matrix that rotates the bodies frame to the world frame.

    Args:
        mujoco_data (sim.data): The MuJoCo data object.
        body_id (int): The id of the body.

    Returns:
          numpy.ndarray: A (3,3) array containing the rotation matrix.
    """
    return np.reshape(mujoco_data.xmat[body_id], (3, 3))


def world_pos_to_geom(mujoco_data, position, geom_id):
    """ Converts position from the world coordinate frame to a geom specific frame.

    Position can be a vector or an array of vectors such that the last dimension has size 3.

    Args:
        mujoco_data (sim.data): The MuJoCo data object.
        position (numpy.ndarray): Array containing position(s). Its shape should be either (3,) or (.., 3).
        geom_id (int): The id of the geom.

    Returns:
        numpy.ndarray: Array of the same shape as the input array with the converted coordinates.
    """
    rel_pos = position - get_geom_position(mujoco_data, geom_id)
    rel_pos = world_rot_to_geom(mujoco_data, rel_pos, geom_id)
    return rel_pos


def world_pos_to_body(mujoco_data, position, body_id):
    """ Converts position from the world coordinate frame to a body specific frame.

    Position can be a vector or an array of vectors such that the last dimension has size 3.

    Args:
        mujoco_data (sim.data): The MuJoCo data object.
        position (numpy.ndarray): Array containing position(s). Its shape should be either (3,) or (.., 3).
        body_id (int): The id of the geom.

    Returns:
        numpy.ndarray: Array of the same shape as the input array with the converted coordinates.
    """
    rel_pos = position - get_body_position(mujoco_data, body_id)
    rel_pos = world_rot_to_body(mujoco_data, rel_pos, body_id)
    return rel_pos


def geom_pos_to_world(mujoco_data, position, geom_id):
    """ Converts position from the geom specific coordinate frame to the world frame.

    Position can be a vector or an array of vectors such that the last dimension has size 3.

    Args:
        mujoco_data (sim.data): The MuJoCo data object.
        position (numpy.ndarray): Array containing position(s). Its shape should be either (3,) or (.., 3).
        geom_id (int): The id of the geom.

    Returns:
        numpy.ndarray: Array of the same shape as the input array with the converted coordinates.
    """
    global_pos = geom_rot_to_world(mujoco_data, position, geom_id)
    return global_pos + get_geom_position(mujoco_data, geom_id)


def body_pos_to_world(mujoco_data, position, body_id):
    """ Converts position from the body specific coordinate frame to the world frame.

    Position can be a vector or an array of vectors such that the last dimension has size 3.

    Args:
        mujoco_data (sim.data): The MuJoCo data object.
        position (numpy.ndarray): Array containing position(s). Its shape should be either (3,) or (.., 3).
        body_id (int): The id of the body.

    Returns:
        numpy.ndarray: Array of the same shape as the input array with the converted coordinates.
    """
    global_pos = body_rot_to_world(mujoco_data, position, body_id)
    global_pos = global_pos + get_body_position(mujoco_data, body_id)
    return global_pos


def geom_pos_to_body(mujoco_data, position, geom_id, body_id):
    """ Converts position from the geom specific coordinate frame to the frame of a specific body.

    Position can be a vector or an array of vectors such that the last dimension has size 3.

    Args:
        mujoco_data (sim.data): The MuJoCo data object.
        position (numpy.ndarray): Array containing position(s). Its shape should be either (3,) or (.., 3).
        geom_id (int): The id of the geom.
        body_id (int): The id of the body.

    Returns:
        numpy.ndarray: Array of the same shape as the input array with the converted coordinates.
    """
    world_pos = geom_pos_to_world(mujoco_data, position, geom_id)
    body_pos = world_pos_to_body(mujoco_data, world_pos, body_id)
    return body_pos


def body_pos_to_geom(mujoco_data, position, body_id, geom_id):
    """ Converts position from the body specific coordinate frame to the frame of a specific geom.

    Position can be a vector or an array of vectors such that the last dimension has size 3.

    Args:
        mujoco_data (sim.data): The MuJoCo data object.
        position (numpy.ndarray): Array containing position(s). Its shape should be either (3,) or (.., 3).
        body_id (int): The id of the body.
        geom_id (int): The id of the geom.

    Returns:
        numpy.ndarray: Array of the same shape as the input array with the converted coordinates.
    """
    world_pos = body_pos_to_world(mujoco_data, position, body_id)
    return world_pos_to_geom(mujoco_data, world_pos, geom_id)


def geom_pos_to_geom(mujoco_data, position, geom_id_source, geom_id_target):
    """ Converts position from one geoms coordinate frame to another.

    Position can be a vector or an array of vectors such that the last dimension has size 3.

    Args:
        mujoco_data (sim.data): The MuJoCo data object.
        position (numpy.ndarray): Array containing position(s). Its shape should be either (3,) or (.., 3).
        geom_id_source (int): The id of the geom for the initial coordinate frame.
        geom_id_target (int): The id of the geom for the output coordinate frame.

    Returns:
        numpy.ndarray: Array of the same shape as the input array with the converted coordinates.
    """
    world_pos = geom_pos_to_world(mujoco_data, position, geom_id_source)
    return world_pos_to_geom(mujoco_data, world_pos, geom_id_target)


def body_pos_to_body(mujoco_data, position, body_id_source, body_id_target):
    """ Converts position from one bodies coordinate frame to another.

    Position can be a vector or an array of vectors such that the last dimension has size 3.

    Args:
        mujoco_data (sim.data): The MuJoCo data object.
        position (numpy.ndarray): Array containing position(s). Its shape should be either (3,) or (.., 3).
        body_id_source (int): The id of the body for the initial coordinate frame.
        body_id_target (int): The id of the body for the output coordinate frame.

    Returns:
        numpy.ndarray: Array of the same shape as the input array with the converted coordinates.
    """
    world_pos = body_pos_to_world(mujoco_data, position, body_id_source)
    return world_pos_to_body(mujoco_data, world_pos, body_id_target)


def geom_rot_to_world(mujoco_data, vector, geom_id):
    """ Converts a vectors direction from a geoms specific coordinate frame to the world frame.

    Unlike the functions for the positions, this only converts the direction.

    Args:
        mujoco_data (sim.data): The MuJoCo data object.
        vector (numpy.ndarray): A vector or array of vectors. Shape must be either (3,) or (.., 3).
        geom_id (int): The id of the geom.

    Returns:
        numpy.ndarray: Array of the same shape as the input array with the rotated vector.
    """
    return np.transpose(rotate_vector(np.transpose(vector), get_geom_rotation(mujoco_data, geom_id)))


def body_rot_to_world(mujoco_data, vector, body_id):
    """ Converts a vectors direction from a bodies specific coordinate frame to the world frame.

    Unlike the functions for the positions, this only converts the direction.

    Args:
        mujoco_data (sim.data): The MuJoCo data object.
        vector (numpy.ndarray): A vector or array of vectors. Shape must be either (3,) or (.., 3).
        body_id (int): The id of the body.

    Returns:
        numpy.ndarray: Array of the same shape as the input array with the rotated vector.
    """
    return np.transpose(rotate_vector(np.transpose(vector), get_body_rotation(mujoco_data, body_id)))


def world_rot_to_geom(mujoco_data, vector, geom_id):
    """ Converts a vectors direction from the world coordinate frame to a geoms specific frame.

    Unlike the functions for the positions, this only converts the direction.

    Args:
        mujoco_data (sim.data): The MuJoCo data object.
        vector (numpy.ndarray): A vector or array of vectors. Shape must be either (3,) or (.., 3).
        geom_id (int): The id of the geom.

    Returns:
        numpy.ndarray: Array of the same shape as the input array with the rotated vector.
    """
    return np.transpose(rotate_vector_transpose(np.transpose(vector), get_geom_rotation(mujoco_data, geom_id)))


def world_rot_to_body(mujoco_data, vector, body_id):
    """ Converts a vectors direction from the world coordinate frame to a bodies specific frame.

    Unlike the functions for the positions, this only converts the direction.

    Args:
        mujoco_data (sim.data): The MuJoCo data object.
        vector (numpy.ndarray): A vector or array of vectors. Shape must be either (3,) or (.., 3).
        body_id (int): The id of the body.

    Returns:
        numpy.ndarray: Array of the same shape as the input array with the rotated vector.
    """
    return np.transpose(rotate_vector_transpose(np.transpose(vector), get_body_rotation(mujoco_data, body_id)))


def geom_rot_to_body(mujoco_data, vector, geom_id, body_id):
    """ Converts a vectors direction from a geoms coordinate frame to a bodies frame.

    Unlike the functions for the positions, this only converts the direction.

    Args:
        mujoco_data (sim.data): The MuJoCo data object.
        vector (numpy.ndarray): A vector or array of vectors. Shape must be either (3,) or (.., 3).
        geom_id (int): The id of the geom.
        body_id (int): The id of the body.

    Returns:
        numpy.ndarray: Array of the same shape as the input array with the rotated vector.
    """
    world_rot = geom_rot_to_world(mujoco_data, vector, geom_id)
    return world_rot_to_body(mujoco_data, world_rot, body_id)


def body_rot_to_geom(mujoco_data, vector, body_id, geom_id):
    """ Converts a vectors direction from a bodies coordinate frame to a geoms frame.

    Unlike the functions for the positions, this only converts the direction.

    Args:
        mujoco_data (sim.data): The MuJoCo data object.
        vector (numpy.ndarray): A vector or array of vectors. Shape must be either (3,) or (.., 3).
        body_id (int): The id of the body.
        geom_id (int): The id of the geom.

    Returns:
        numpy.ndarray: Array of the same shape as the input array with the rotated vector.
    """
    world_rot = body_rot_to_world(mujoco_data, vector, body_id)
    return world_rot_to_geom(mujoco_data, world_rot, geom_id)


def geom_rot_to_geom(mujoco_data, vector, geom_id_source, geom_id_target):
    """ Converts a vectors direction from one geoms coordinate frame to another.

    Unlike the functions for the positions, this only converts the direction.

    Args:
        mujoco_data (sim.data): The MuJoCo data object.
        vector (numpy.ndarray): A vector or array of vectors. Shape must be either (3,) or (.., 3).
        geom_id_source (int): The id of the geom for the initial coordinate frame.
        geom_id_target (int): The id of the geom for the output coordinate frame.

    Returns:
        numpy.ndarray: Array of the same shape as the input array with the rotated vector.
    """
    world_rot = geom_rot_to_world(mujoco_data, vector, geom_id_source)
    return world_rot_to_geom(mujoco_data, world_rot, geom_id_target)


def body_rot_to_body(mujoco_data, vector, body_id_source, body_id_target):
    """ Converts a vectors direction from one bodies coordinate frame to another.

    Unlike the functions for the positions, this only converts the direction.

    Args:
        mujoco_data (sim.data): The MuJoCo data object.
        vector (numpy.ndarray): A vector or array of vectors. Shape must be either (3,) or (.., 3).
        body_id_source (int): The id of the body for the initial coordinate frame.
        body_id_target (int): The id of the body for the output coordinate frame.

    Returns:
        numpy.ndarray: Array of the same shape as the input array with the rotated vector.
    """
    world_rot = body_rot_to_world(mujoco_data, vector, body_id_source)
    return world_rot_to_body(mujoco_data, world_rot, body_id_target)


# ======================== Plotting utils =========================================
# =================================================================================

def plot_points(points, limit=1.0, title="", show=True):
    """ Plots an array of points.

    Args:
        points (numpy.ndarray): An array containing points. Shape should be (n, 3) for n points.
        limit (float): The limit that is applied to the axis. Default 1.
        title (str): The title for the plot. Empty by default.
        show (bool): If ``True`` the plot is rendered to a window, if ``False`` the figure and axis objects are returned
            instead.

    Returns:
        Tuple[plt.Figure, plt.Axes]|None: A tuple (fig, ax) containing the pyplot figure and axis objects if `show` is
        ``False``, ``None`` otherwise.
    """
    xs = points[:, 0]
    ys = points[:, 1]
    zs = points[:, 2]
    fig = plt.figure()

    ax = fig.add_subplot(111, projection='3d')
    ax.scatter(xs, ys, zs, color="k", s=20)
    ax.set_title(title)
    ax.set_xlim([-limit, limit])
    ax.set_ylim([-limit, limit])
    ax.set_zlim([-limit, limit])
    ax.set_box_aspect((1, 1, 1))
    plt.tight_layout()
    if show:
        plt.show()
    else:
        return fig, ax


def plot_forces(points, vectors, limit=1.0, title="", show=True):
    """ Plots an array of points and vectors pointing from those points.

    The arrays `points` and `vectors` must have the same shape. For each point there is a vector, plotted as arrows,
    the direction and size of which is determined by the `vectors` argument, starting from that point.

    Args:
        points (numpy.ndarray): An array containing the points. Shape should be (n, 3) for n points.
        vectors (numpy.ndarray): An array of vectors with one for each point. Shape should be (n, 3) for n points.
        limit (float): The limit that is applied to the axis. Default 1.
        title (str): The title for the plot. Empty by default.
        show (bool): If ``True`` the plot is rendered to a window, if ``False`` the figure and axis objects are returned
            instead.

    Returns:
        Tuple[plt.Figure, plt.Axes]|None: A tuple (fig, ax) containing the pyplot figure and axis objects if `show` is
        ``False``, ``None`` otherwise.
    """
    xs = points[:, 0]
    ys = points[:, 1]
    zs = points[:, 2]

    us = vectors[:, 0]
    vs = vectors[:, 1]
    ws = vectors[:, 2]

    fig = plt.figure()
    ax = fig.add_subplot(111, projection='3d')
    ax.quiver(xs, ys, zs, us, vs, ws)
    ax.scatter(xs, ys, zs, color="k", s=10, depthshade=True, alpha=0.4)
    ax.set_title(title)
    ax.set_xlim([-limit, limit])
    ax.set_ylim([-limit, limit])
    ax.set_zlim([-limit, limit])
    ax.set_box_aspect((1, 1, 1))
    plt.tight_layout()
    if show:
        plt.show()
    else:
        return fig, ax


# ======================== Mass utils =============================================
# =================================================================================

def determine_geom_masses(mujoco_model, mujoco_data, body_ids, target_mass, print_out=False):
    """ Distribute a target mass over multiple bodies.

    Given a list of bodies and a desired target mass, calculate the mass of component geoms assuming identical
    density such that the total mass of the bodies matches the target mass. This function takes account of overlap
    between geoms within each body, but not between bodies.

    Args:
        mujoco_model (sim.model): The MuJoCo model object.
        mujoco_data (sim.data): The MuJoCo data object.
        body_ids (List[int]): A list of bodies by ID over which the mass will be distributed.
        target_mass (float): The target mass.
        print_out (bool): If ``True``, target masses and body names are printed to console.

    Returns:
        Dict[str, List[float]]: A dictionary with body names as keys and a list of geom masses as values.
    """
    from mimoTouch.sensormeshes import mesh_box, mesh_sphere, mesh_capsule, mesh_cylinder, mesh_ellipsoid
    mesh_distance = 0.001  # The distance between points on the mesh we use to calculate volume
    mass = 0
    volume = 0  # Total volume of the bodies, accounting for overlap
    volumes = {}  # Overlap of each individual body, accounting for overlap
    volumes_with_overlap = {}  # Overlap of each individual body, not accounting for overlap, i.e. volume that is a part
    # of multiple geoms will be counted multiple times.
    meshes = {}
    for body_id in body_ids:
        mass += mujoco_model.body_mass[body_id]
        body_meshes = []
        meshes[body_id] = body_meshes
        for geom_id in get_geoms_for_body(mujoco_model, body_id):
            geom_type = mujoco_model.geom_type[geom_id]
            size = mujoco_model.geom_size[geom_id]

            if geom_type == const.GEOM_BOX:
                mesh = mesh_box(mesh_distance, size)
            elif geom_type == const.GEOM_SPHERE:
                mesh = mesh_sphere(mesh_distance, size[0])
            elif geom_type == const.GEOM_CAPSULE:
                mesh = mesh_capsule(mesh_distance, 2 * size[1], size[0])
            elif geom_type == const.GEOM_CYLINDER:
                # Cylinder size 0 is radius, size 1 is half the length
                mesh = mesh_cylinder(mesh_distance, 2 * size[1], size[0])
            elif geom_type == const.GEOM_PLANE:
                RuntimeWarning("Cannot add sensors to plane geoms!")
                return None
            elif geom_type == const.GEOM_ELLIPSOID:
                mesh = mesh_ellipsoid(mesh_distance, size)
            elif geom_type == const.GEOM_MESH:
                size = mujoco_model.geom_rbound[geom_id]
                mesh = mesh_sphere(mesh_distance, size)
            body_meshes.append(mesh)
            mesh.vertices = geom_pos_to_body(mujoco_data, mesh.vertices.copy(), geom_id, body_id)

        if len(body_meshes) > 1:
            volumes[body_id] = body_meshes[0].union(body_meshes[1:]).volume
            volumes_with_overlap[body_id] = sum([mesh.volume for mesh in body_meshes])
        else:
            volumes[body_id] = body_meshes[0].volume
            volumes_with_overlap[body_id] = body_meshes[0].volume

        volume += volumes[body_id]

    output_dict = {}
    for body_id in body_ids:
        body_name = mujoco_model.body_id2name(body_id)
        this_body_volume_contribution_ratio = volumes[body_id] / volume
        this_body_target_mass = this_body_volume_contribution_ratio * target_mass
        this_body_target_density = this_body_target_mass / volumes_with_overlap[body_id]
        masses = [mesh.volume * this_body_target_density for mesh in meshes[body_id]]
        output_dict[body_name] = masses

    if print_out:
        print("Current total mass: {}\n".format(mass))
        print("Target mass: {}\n".format(target_mass))
        print("Volume: {}\n".format(volume))
        print("Final overall density: {}".format(target_mass / volume))
        print("Body Name\tTarget masses for constituent geoms")
        for body_name in output_dict:
            print(body_name, ":", ", ".join(["{:.4e}".format(mass) for mass in output_dict[body_name]]))

    return output_dict
<|MERGE_RESOLUTION|>--- conflicted
+++ resolved
@@ -1,994 +1,829 @@
-import numpy as np
-from matplotlib import pyplot as plt
-<<<<<<< HEAD
-import mujoco
-=======
-from mujoco_py.generated import const
-from typing import List, Dict, Tuple
->>>>>>> 8d3aed1d
-
-EPS = 1e-10
-
-
-MUJOCO_JOINT_SIZES = {
-    mujoco.mjtJoint.mjJNT_FREE: 7,
-    mujoco.mjtJoint.mjJNT_BALL: 4,
-    mujoco.mjtJoint.mjJNT_SLIDE: 1,
-    mujoco.mjtJoint.mjJNT_HINGE: 1,
-}
-""" Size of qpos entries for each joint type; free, ball, slide, hinge.
-
-:meta hide-value:
-"""
-
-
-MUJOCO_DOF_SIZES = {
-    mujoco.mjtJoint.mjJNT_FREE: 6,
-    mujoco.mjtJoint.mjJNT_BALL: 3,
-    mujoco.mjtJoint.mjJNT_SLIDE: 1,
-    mujoco.mjtJoint.mjJNT_HINGE: 1,
-}
-<<<<<<< HEAD
-""" Size of qvel entries for each joint type; free, ball, slide, hinge.
-=======
-""" Size of qvel entries for each joint type; free, ball, slide, hinge. 
->>>>>>> 8d3aed1d
-
-:meta hide-value:
-"""
-
-
-def rotate_vector(vector: np.ndarray, rot_matrix: np.ndarray):
-    """ Rotates the vectors with the rotation matrix.
-
-    The vector can be a 1d vector or a multidimensional array of vectors, as long as the final dimension has length 3.
-    Convention for mujoco matrices: Use this function to convert from special frame to global and
-    :func:`~mimoEnv.utils.rotate_vector_transpose` for the inverse rotation. The exception are the contact frames,
-    which are transposed.
-
-    Args:
-        vector (numpy.ndarray): The vector(s). Must have shapes (3,) or (.., 3).
-        rot_matrix (numpy.ndarray): The rotation matrix that will be applied to the vectors. Should be a (3,3) array.
-
-    Returns:
-        numpy.ndarray: The rotated vector(s).
-    """
-    return rot_matrix.dot(vector)
-
-
-def rotate_vector_transpose(vector, rot_matrix):
-    """ Rotates the vectors with the transpose of the rotation matrix.
-
-    Works identical to rotate_vector, but transposes the rotation matrix first.
-
-    Args:
-        vector (numpy.ndarray): The vector(s). Must have shapes (3,) or (.., 3).
-        rot_matrix (numpy.ndarray): The rotation matrix that will be applied to the vectors. Should be a (3,3) array.
-
-    Returns:
-        numpy.ndarray: The rotated vector(s).
-    """
-    return np.transpose(rot_matrix).dot(vector)
-
-
-def weighted_sum_vectors(vector1, vector2, weight1, weight2):
-    """ Adds two vectors with weights.
-
-    Args:
-        vector1 (numpy.ndarray): The first vector.
-        vector2 (numpy.ndarray): The second vector.
-        weight1 (float): Weight for the first vector.
-        weight2 (float): Weight for the second vector.
-
-    Returns:
-        numpy.ndarray: (vector1 * weight1 + vector2 * weight2) / (weight1 + weight2)
-    """
-    return (vector1 * weight1 + vector2 * weight2) / (weight1 + weight2)
-
-
-def normalize_vectors(vectors):
-    """ Normalizes an array of vectors, such that each vector has unit length.
-
-    Args:
-        vectors (numpy.ndarray): The array of vectors. The last dimension should iterate over the elements of the
-            vectors.
-
-    Returns:
-        numpy.ndarray: The normalized vectors. Same shape as the input, but the length of each vector is reduced to 1.
-    """
-    mag = np.linalg.norm(vectors, axis=-1, ord=2)
-    return vectors / np.expand_dims(mag, -1)
-
-
-# ======================== Mujoco access utils ====================================
-# =================================================================================
-
-
-def get_geom_id(mujoco_model, geom_id=None, geom_name=None):
-    """ Convenience function to get geom ids.
-
-    MuJoCo geoms can be referred to by either an id or a name. This function wraps this ambiguity and always returns
-    the id of a geom when either is specified. If both an id and a name are specified the name is ignored!
-
-    Args:
-        mujoco_model (sim.model): The MuJoCo model object.
-        geom_id (int): The id of the geom. Default ``None``.
-        geom_name (str): The name of the geom. Default ``None``.
-
-    Returns:
-        int: The id of the geom referred to by either the name or the id above.
-    """
-    if geom_id is None and geom_name is None:
-        raise RuntimeError("Need either name or geom id")
-
-    if geom_id is None:
-        geom_id = mujoco_model.geom(geom_name).id
-
-    return geom_id
-
-
-def get_body_id(mujoco_model, body_id=None, body_name=None):
-    """ Convenience function to get body ids.
-    
-    Works identical to :func:`~mimoEnv.utils.get_geom_id`
-    
-    Args:
-        mujoco_model (sim.model): The MuJoCo model object.
-        body_id (int): The id of the body. Default ``None``.
-        body_name (str): The name of the body. Default ``None``.
-        
-    Returns:
-        int: The id of the geom referred to by either the name or the id above.
-    """
-    if body_id is None and body_name is None:
-        raise RuntimeError("Need either name or body id")
-
-    if body_id is None:
-        body_id = mujoco_model.body(body_name).id
-
-    return body_id
-
-
-def get_geoms_for_body(sim_model, body_id):
-    """ Returns all geom ids belonging to a given body.
-
-    Args:
-        sim_model (sim.model): The MuJoCo model object.
-        body_id (int): The id of the body.
-
-    Returns:
-        List[int]: A list of the ids of the geoms belonging to the given body.
-    """
-    geom_start = sim_model.body_geomadr[body_id]
-    geom_end = geom_start + sim_model.body_geomnum[body_id]
-    return range(geom_start, geom_end)
-
-
-def get_child_bodies(sim_model, body_id):
-    """ Returns the subtree of the body structure that has the provided body as its root.
-
-    The body structure is defined in the MuJoCo XMLs. This function returns a list containing the ids of all descendant
-    bodies of a given body, including the given body.
-
-    Args:
-        sim_model (sim.model): The MuJoCo model object.
-        body_id (int): The id of the root body.
-
-    Returns:
-        List[int]: The ids of the bodies in the subtree.
-    """
-    children_dict = {}
-    # Built a dictionary listing the children for each node
-    for i in range(sim_model.nbody):
-        parent = sim_model.body_parentid[i]
-        if parent in children_dict:
-            children_dict[parent].append(i)
-        else:
-            children_dict[parent] = [i]
-    # Collect all the children in the subtree that has body_id as its root.
-    children = []
-    to_process = [body_id]
-    while len(to_process) > 0:
-        child = to_process.pop()
-        children.append(child)
-        # If this node has children: add them as well
-        if child in children_dict:
-            to_process.extend(children_dict[child])
-    return children
-
-
-<<<<<<< HEAD
-def set_joint_qpos(mujoco_model, mujoco_data, joint_name, qpos):
-    """ Sets the joint position for the joint with name joint_name.
-
-    Directly sets the joint to the position provided by `qpos`. Note that the shape of `qpos` must match the joint! A
-    free joint for example has length 7. The sizes for all types can be found in :data:`MUJOCO_JOINT_SIZES`
-
-    Args:
-        mujoco_model (sim.model): The MuJoCo model object.
-        mujoco_data (sim.data): The MuJoCo data object.
-        joint_name (str): The name of the joint.
-        qpos (numpy.ndarray): The new joint position. The shape of the array must match the joint!
-    """
-    joint_id = mujoco_model.joint(joint_name).id
-    joint_qpos_addr = mujoco_model.jnt_qposadr[joint_id]
-    joint_type = mujoco_model.jnt_type[joint_id]
-    n_qpos = MUJOCO_JOINT_SIZES[joint_type]
-    mujoco_data.qpos[joint_qpos_addr:joint_qpos_addr + n_qpos] = qpos
-
-
-def get_joint_qpos_addr(mujoco_model, joint_id):
-    """ Get the indices in the qpos array corresponding to the given joint.
-
-    Args:
-        mujoco_model (sim.model): The MuJoCo model object.
-        joint_id (int): The ID of the joint.
-
-    Returns:
-        A list of indices.
-    """
-    joint_qpos_addr = mujoco_model.jnt_qposadr[joint_id]
-    joint_type = mujoco_model.jnt_type[joint_id]
-    n_qpos = MUJOCO_JOINT_SIZES[joint_type]
-    return range(joint_qpos_addr, joint_qpos_addr + n_qpos)
-
-
-def get_joint_qvel_addr(mujoco_model, joint_id):
-    """ Get the indices in the qvel array corresponding to the given joint.
-
-    Args:
-        mujoco_model (sim.model): The MuJoCo model object.
-        joint_id (int): The ID of the joint.
-
-    Returns:
-        A list of indices.
-    """
-    joint_qvel_addr = mujoco_model.jnt_dofadr[joint_id]
-    joint_type = mujoco_model.jnt_type[joint_id]
-    n_qvel = MUJOCO_DOF_SIZES[joint_type]
-    return range(joint_qvel_addr, joint_qvel_addr + n_qvel)
-
-
-=======
->>>>>>> 8d3aed1d
-def get_data_for_sensor(mujoco_model, mujoco_data, sensor_name):
-    """ Get sensor data from the sensor with the provided name.
-
-    Args:
-        mujoco_model (sim.model): The MuJoCo model object.
-        mujoco_data (sim.data): The MuJoCo data object.
-        sensor_name (str): The name of the sensor.
-
-    Returns:
-        numpy.ndarray: The output values of the sensor. The shape will depend on the sensor type.
-    """
-    sensor_id = mujoco_model.sensor(sensor_name).id
-    start = mujoco_model.sensor_adr[sensor_id]
-    end = start + mujoco_model.sensor_dim[sensor_id]
-    return mujoco_data.sensordata[start:end]
-
-
-def get_sensor_addr(mujoco_model, sensor_id):
-    """ Get the indices in the sensordata array corresponding to the given sensor.
-
-    Args:
-        mujoco_model (sim.model): The MuJoCo model object.
-        sensor_id (int): The ID of the sensor.
-
-    Returns:
-        List[int]: The array indices.
-    """
-    start = mujoco_model.sensor_adr[sensor_id]
-    end = start + mujoco_model.sensor_dim[sensor_id]
-    return range(start, end)
-
-
-<<<<<<< HEAD
-=======
-def _decode_name(mujoco_model, name_adr):
-    """ Decode the name given a name array address.
-
-    mujoco-py unfortunately does not properly wrap all of mujocos data structures/functions, so we have to get some
-    names (such as textures and materials) manually. This is a very tedious process in python.
-
-    Args:
-        mujoco_model (sim.model): The MuJoCo model object.
-        name_adr (int): Array address in the MuJoCo name array.
-
-    Returns:
-        str: The name located at the address.
-    """
-    # TODO: Figure out cython so we don't have to do this
-    # TODO: Alternatively at least cache the name-id relationship somewhere
-    i = 0
-    while mujoco_model.names[name_adr + i].decode() != "":
-        i += 1
-    if i == 0:
-        return None
-    str_array = mujoco_model.names[name_adr: name_adr + i].astype(str)
-    return "".join(str_array)
-
-
-def texture_name2id(mujoco_model, texture_name):
-    """ Returns the id for the texture with the given name.
-
-    Textures in mujoco can be named, but we need the id to be able to do almost anything. This function allows grabbing
-    the id of a texture with a given name. It uses :func:`~mimoEnv.utils._decode_name` to do this, which is not
-    optimized, so do not use this often.
-
-    Args:
-        mujoco_model (sim.model): The MuJoCo model object.
-        texture_name (str): The name of the texture.
-
-    Returns:
-        int: The id of the texture.
-    """
-    tex_id = None
-    for i, name_adr in enumerate(mujoco_model.name_texadr):
-        name = _decode_name(mujoco_model, name_adr)
-        if name == texture_name:
-            tex_id = i
-            break
-    if tex_id is None:
-        raise RuntimeError("Could not find texture with name {}".format(texture_name))
-    return tex_id
-
-
-def material_name2id(mujoco_model, material_name):
-    """ Returns the id for the material with the given name.
-
-    Materials in mujoco can be named, but we need the id to be able to do almost anything. This function allows grabbing
-    the id of a material with a given name. It uses :func:`~mimoEnv.utils._decode_name` to do this, which is not
-    optimized, so do not use this often.
-
-    Args:
-        mujoco_model (sim.model): The MuJoCo model object.
-        material_name (str): The name of the material.
-
-    Returns:
-        int: The id of the material.
-    """
-    mat_id = None
-    for i, name_adr in enumerate(mujoco_model.name_matadr):
-        name = _decode_name(mujoco_model, name_adr)
-        if name == material_name:
-            mat_id = i
-            break
-    if mat_id is None:
-        raise RuntimeError("Could not find material with name {}".format(material_name))
-    return mat_id
-
-
-def equality_name2id(mujoco_model, equality_constraint_name):
-    """ Returns the id for the equality constraint with the given name.
-
-    Constraints in mujoco can be named, but we need the id to be able to do almost anything. This function allows
-    grabbing the id of a constraint with a given name. It uses :func:`~mimoEnv.utils._decode_name` to do this, which is
-    not optimized, so do not use this often.
-
-    Args:
-        mujoco_model (sim.model): The MuJoCo model object.
-        equality_constraint_name (str): The name of the constraint.
-
-    Returns:
-        int: The id of the constraint.
-    """
-    const_id = None
-    for i, name_adr in enumerate(mujoco_model.name_eqadr):
-        name = _decode_name(mujoco_model, name_adr)
-        if name == equality_constraint_name:
-            const_id = i
-            break
-    if const_id is None:
-        raise RuntimeError("Could not find equality constraint with name {}".format(equality_constraint_name))
-    return const_id
-
-
-# ======================== Joint manipulation utils ===============================
-# =================================================================================
-
-
-def set_joint_qpos(mujoco_model, mujoco_data, joint_name, qpos):
-    """ Sets the joint position for the joint with name joint_name.
-
-    Directly sets the joint to the position provided by `qpos`. Note that the shape of `qpos` must match the joint! A
-    free joint for example has length 7. The sizes for all types can be found in :data:`MUJOCO_JOINT_SIZES`.
-
-    Args:
-        mujoco_model (sim.model): The MuJoCo model object.
-        mujoco_data (sim.data): The MuJoCo data object.
-        joint_name (str): The name of the joint.
-        qpos (numpy.ndarray|float): The new joint position. The shape of the array must match the joint!
-    """
-    joint_id = mujoco_model.joint_name2id(joint_name)
-    joint_qpos_addr = mujoco_model.jnt_qposadr[joint_id]
-    joint_type = mujoco_model.jnt_type[joint_id]
-    n_qpos = MUJOCO_JOINT_SIZES[joint_type]
-    mujoco_data.qpos[joint_qpos_addr:joint_qpos_addr + n_qpos] = qpos
-
-
-def get_joint_qpos_addr(mujoco_model, joint_id):
-    """ Get the indices in the qpos array corresponding to the given joint.
-
-    Args:
-        mujoco_model (sim.model): The MuJoCo model object.
-        joint_id (int): The ID of the joint.
-
-    Returns:
-        List[int]: The array indices.
-    """
-    joint_qpos_addr = mujoco_model.jnt_qposadr[joint_id]
-    joint_type = mujoco_model.jnt_type[joint_id]
-    n_qpos = MUJOCO_JOINT_SIZES[joint_type]
-    return range(joint_qpos_addr, joint_qpos_addr + n_qpos)
-
-
-def get_joint_qvel_addr(mujoco_model, joint_id):
-    """ Get the indices in the qvel array corresponding to the given joint.
-
-    Args:
-        mujoco_model (sim.model): The MuJoCo model object.
-        joint_id (int): The ID of the joint.
-
-    Returns:
-        List[int]: The array indices.
-    """
-    joint_qvel_addr = mujoco_model.jnt_dofadr[joint_id]
-    joint_type = mujoco_model.jnt_type[joint_id]
-    n_qvel = MUJOCO_DOF_SIZES[joint_type]
-    return range(joint_qvel_addr, joint_qvel_addr + n_qvel)
-
-
-def set_joint_locking_angle(mujoco_model, joint_name, angle, constraint_id=None):
-    """ Sets the angle from default at which the joint will be locked.
-
-    The angle is in radians, and can be positive or negative. This function does not lock or unlock a joint, merely
-    changes the angle.
-    This function requires that there be a constraint already existing the scene XML. This is the case for MIMo by
-    default, with each joint having a constraint of the same name that is disabled at initialization.
-
-    Args:
-        mujoco_model (sim.model): The MuJoCo model object.
-        joint_name (str): The name of the joint.
-        angle (float|ndarray): The locking angle(s) in radians, as a delta from the model starting value.
-        constraint_id (int|ndarray): If the ID(s) of the constraint is already known the name search can be bypassed by
-            passing it here.
-    """
-    if constraint_id is None:
-        constraint_id = equality_name2id(mujoco_model, joint_name)
-    mujoco_model.eq_data[constraint_id, 0] = angle
-
-
-def lock_joint(mujoco_model, joint_name, joint_angle=None):
-    """ Locks a joint to a fixed angle.
-
-    This function utilizes MuJoCos equality constraints to achieve the locking effect, requiring that there be a
-    constraint already existing the scene XML. This is the case for MIMo by default, with each joint having a constraint
-    of the same name that is disabled at initialization.
-    In effect this function enables the equality constraint with same name as the argument.
-
-    Args:
-        mujoco_model (sim.model): The MuJoCo model object.
-        joint_name (str): The name of the joint.
-        joint_angle (float): The locking angle in radians, as a delta from the model starting value. The angle that the
-            joint will be locked to can be set separately using :func:`~mimoEnv.utils.set_joint_locking_angle`. By
-            default, joints are locked into the value they have in the scene xml.
-    """
-    constraint_id = equality_name2id(mujoco_model, joint_name)
-    if joint_angle is not None:
-        set_joint_locking_angle(mujoco_model, joint_name, joint_angle, constraint_id=constraint_id)
-    mujoco_model.eq_active[constraint_id] = True
-
-
-def unlock_joint(mujoco_model, joint_name):
-    """ Unlocks a given joint.
-
-    See :func:`~mimoEnv.utils.lock_joint`.
-
-    Args:
-        mujoco_model (sim.model): The MuJoCo model object.
-        joint_name (str): The name of the joint.
-    """
-    constraint_id = equality_name2id(mujoco_model, joint_name)
-    mujoco_model.eq_active[constraint_id] = False
-
-
->>>>>>> 8d3aed1d
-# ======================== Mujoco frame utils =====================================
-# =================================================================================
-
-
-def get_geom_position(mujoco_data, geom_id):
-    """ Returns the position of geom in the world frame.
-
-    Args:
-        mujoco_data (sim.data): The MuJoCo data object.
-        geom_id (int): The id of the geom.
-
-    Returns:
-        numpy.ndarray: The position of the geom in the world frame. Shape (3,).
-    """
-    return mujoco_data.geom_xpos[geom_id]
-
-
-def get_body_position(mujoco_data, body_id):
-    """ Returns the position of body in the world frame.
-
-    Args:
-        mujoco_data (sim.data): The MuJoCo data object.
-        body_id (int): The id of the body.
-
-    Returns:
-        numpy.ndarray: The position of the body in the world frame. Shape (3,).
-    """
-    return mujoco_data.xpos[body_id]
-
-
-def get_geom_rotation(mujoco_data, geom_id):
-    """ Returns the rotation matrix that rotates the geoms frame to the world frame.
-
-    Args:
-        mujoco_data (sim.data): The MuJoCo data object.
-        geom_id (int): The id of the geom.
-
-    Returns:
-          numpy.ndarray: A (3,3) array containing the rotation matrix.
-    """
-    return np.reshape(mujoco_data.geom_xmat[geom_id], (3, 3))
-
-
-def get_body_rotation(mujoco_data, body_id):
-    """ Returns the rotation matrix that rotates the bodies frame to the world frame.
-
-    Args:
-        mujoco_data (sim.data): The MuJoCo data object.
-        body_id (int): The id of the body.
-
-    Returns:
-          numpy.ndarray: A (3,3) array containing the rotation matrix.
-    """
-    return np.reshape(mujoco_data.xmat[body_id], (3, 3))
-
-
-def world_pos_to_geom(mujoco_data, position, geom_id):
-    """ Converts position from the world coordinate frame to a geom specific frame.
-
-    Position can be a vector or an array of vectors such that the last dimension has size 3.
-
-    Args:
-        mujoco_data (sim.data): The MuJoCo data object.
-        position (numpy.ndarray): Array containing position(s). Its shape should be either (3,) or (.., 3).
-        geom_id (int): The id of the geom.
-
-    Returns:
-        numpy.ndarray: Array of the same shape as the input array with the converted coordinates.
-    """
-    rel_pos = position - get_geom_position(mujoco_data, geom_id)
-    rel_pos = world_rot_to_geom(mujoco_data, rel_pos, geom_id)
-    return rel_pos
-
-
-def world_pos_to_body(mujoco_data, position, body_id):
-    """ Converts position from the world coordinate frame to a body specific frame.
-
-    Position can be a vector or an array of vectors such that the last dimension has size 3.
-
-    Args:
-        mujoco_data (sim.data): The MuJoCo data object.
-        position (numpy.ndarray): Array containing position(s). Its shape should be either (3,) or (.., 3).
-        body_id (int): The id of the geom.
-
-    Returns:
-        numpy.ndarray: Array of the same shape as the input array with the converted coordinates.
-    """
-    rel_pos = position - get_body_position(mujoco_data, body_id)
-    rel_pos = world_rot_to_body(mujoco_data, rel_pos, body_id)
-    return rel_pos
-
-
-def geom_pos_to_world(mujoco_data, position, geom_id):
-    """ Converts position from the geom specific coordinate frame to the world frame.
-
-    Position can be a vector or an array of vectors such that the last dimension has size 3.
-
-    Args:
-        mujoco_data (sim.data): The MuJoCo data object.
-        position (numpy.ndarray): Array containing position(s). Its shape should be either (3,) or (.., 3).
-        geom_id (int): The id of the geom.
-
-    Returns:
-        numpy.ndarray: Array of the same shape as the input array with the converted coordinates.
-    """
-    global_pos = geom_rot_to_world(mujoco_data, position, geom_id)
-    return global_pos + get_geom_position(mujoco_data, geom_id)
-
-
-def body_pos_to_world(mujoco_data, position, body_id):
-    """ Converts position from the body specific coordinate frame to the world frame.
-
-    Position can be a vector or an array of vectors such that the last dimension has size 3.
-
-    Args:
-        mujoco_data (sim.data): The MuJoCo data object.
-        position (numpy.ndarray): Array containing position(s). Its shape should be either (3,) or (.., 3).
-        body_id (int): The id of the body.
-
-    Returns:
-        numpy.ndarray: Array of the same shape as the input array with the converted coordinates.
-    """
-    global_pos = body_rot_to_world(mujoco_data, position, body_id)
-    global_pos = global_pos + get_body_position(mujoco_data, body_id)
-    return global_pos
-
-
-def geom_pos_to_body(mujoco_data, position, geom_id, body_id):
-    """ Converts position from the geom specific coordinate frame to the frame of a specific body.
-
-    Position can be a vector or an array of vectors such that the last dimension has size 3.
-
-    Args:
-        mujoco_data (sim.data): The MuJoCo data object.
-        position (numpy.ndarray): Array containing position(s). Its shape should be either (3,) or (.., 3).
-        geom_id (int): The id of the geom.
-        body_id (int): The id of the body.
-
-    Returns:
-        numpy.ndarray: Array of the same shape as the input array with the converted coordinates.
-    """
-    world_pos = geom_pos_to_world(mujoco_data, position, geom_id)
-    body_pos = world_pos_to_body(mujoco_data, world_pos, body_id)
-    return body_pos
-
-
-def body_pos_to_geom(mujoco_data, position, body_id, geom_id):
-    """ Converts position from the body specific coordinate frame to the frame of a specific geom.
-
-    Position can be a vector or an array of vectors such that the last dimension has size 3.
-
-    Args:
-        mujoco_data (sim.data): The MuJoCo data object.
-        position (numpy.ndarray): Array containing position(s). Its shape should be either (3,) or (.., 3).
-        body_id (int): The id of the body.
-        geom_id (int): The id of the geom.
-
-    Returns:
-        numpy.ndarray: Array of the same shape as the input array with the converted coordinates.
-    """
-    world_pos = body_pos_to_world(mujoco_data, position, body_id)
-    return world_pos_to_geom(mujoco_data, world_pos, geom_id)
-
-
-def geom_pos_to_geom(mujoco_data, position, geom_id_source, geom_id_target):
-    """ Converts position from one geoms coordinate frame to another.
-
-    Position can be a vector or an array of vectors such that the last dimension has size 3.
-
-    Args:
-        mujoco_data (sim.data): The MuJoCo data object.
-        position (numpy.ndarray): Array containing position(s). Its shape should be either (3,) or (.., 3).
-        geom_id_source (int): The id of the geom for the initial coordinate frame.
-        geom_id_target (int): The id of the geom for the output coordinate frame.
-
-    Returns:
-        numpy.ndarray: Array of the same shape as the input array with the converted coordinates.
-    """
-    world_pos = geom_pos_to_world(mujoco_data, position, geom_id_source)
-    return world_pos_to_geom(mujoco_data, world_pos, geom_id_target)
-
-
-def body_pos_to_body(mujoco_data, position, body_id_source, body_id_target):
-    """ Converts position from one bodies coordinate frame to another.
-
-    Position can be a vector or an array of vectors such that the last dimension has size 3.
-
-    Args:
-        mujoco_data (sim.data): The MuJoCo data object.
-        position (numpy.ndarray): Array containing position(s). Its shape should be either (3,) or (.., 3).
-        body_id_source (int): The id of the body for the initial coordinate frame.
-        body_id_target (int): The id of the body for the output coordinate frame.
-
-    Returns:
-        numpy.ndarray: Array of the same shape as the input array with the converted coordinates.
-    """
-    world_pos = body_pos_to_world(mujoco_data, position, body_id_source)
-    return world_pos_to_body(mujoco_data, world_pos, body_id_target)
-
-
-def geom_rot_to_world(mujoco_data, vector, geom_id):
-    """ Converts a vectors direction from a geoms specific coordinate frame to the world frame.
-
-    Unlike the functions for the positions, this only converts the direction.
-
-    Args:
-        mujoco_data (sim.data): The MuJoCo data object.
-        vector (numpy.ndarray): A vector or array of vectors. Shape must be either (3,) or (.., 3).
-        geom_id (int): The id of the geom.
-
-    Returns:
-        numpy.ndarray: Array of the same shape as the input array with the rotated vector.
-    """
-    return np.transpose(rotate_vector(np.transpose(vector), get_geom_rotation(mujoco_data, geom_id)))
-
-
-def body_rot_to_world(mujoco_data, vector, body_id):
-    """ Converts a vectors direction from a bodies specific coordinate frame to the world frame.
-
-    Unlike the functions for the positions, this only converts the direction.
-
-    Args:
-        mujoco_data (sim.data): The MuJoCo data object.
-        vector (numpy.ndarray): A vector or array of vectors. Shape must be either (3,) or (.., 3).
-        body_id (int): The id of the body.
-
-    Returns:
-        numpy.ndarray: Array of the same shape as the input array with the rotated vector.
-    """
-    return np.transpose(rotate_vector(np.transpose(vector), get_body_rotation(mujoco_data, body_id)))
-
-
-def world_rot_to_geom(mujoco_data, vector, geom_id):
-    """ Converts a vectors direction from the world coordinate frame to a geoms specific frame.
-
-    Unlike the functions for the positions, this only converts the direction.
-
-    Args:
-        mujoco_data (sim.data): The MuJoCo data object.
-        vector (numpy.ndarray): A vector or array of vectors. Shape must be either (3,) or (.., 3).
-        geom_id (int): The id of the geom.
-
-    Returns:
-        numpy.ndarray: Array of the same shape as the input array with the rotated vector.
-    """
-    return np.transpose(rotate_vector_transpose(np.transpose(vector), get_geom_rotation(mujoco_data, geom_id)))
-
-
-def world_rot_to_body(mujoco_data, vector, body_id):
-    """ Converts a vectors direction from the world coordinate frame to a bodies specific frame.
-
-    Unlike the functions for the positions, this only converts the direction.
-
-    Args:
-        mujoco_data (sim.data): The MuJoCo data object.
-        vector (numpy.ndarray): A vector or array of vectors. Shape must be either (3,) or (.., 3).
-        body_id (int): The id of the body.
-
-    Returns:
-        numpy.ndarray: Array of the same shape as the input array with the rotated vector.
-    """
-    return np.transpose(rotate_vector_transpose(np.transpose(vector), get_body_rotation(mujoco_data, body_id)))
-
-
-def geom_rot_to_body(mujoco_data, vector, geom_id, body_id):
-    """ Converts a vectors direction from a geoms coordinate frame to a bodies frame.
-
-    Unlike the functions for the positions, this only converts the direction.
-
-    Args:
-        mujoco_data (sim.data): The MuJoCo data object.
-        vector (numpy.ndarray): A vector or array of vectors. Shape must be either (3,) or (.., 3).
-        geom_id (int): The id of the geom.
-        body_id (int): The id of the body.
-
-    Returns:
-        numpy.ndarray: Array of the same shape as the input array with the rotated vector.
-    """
-    world_rot = geom_rot_to_world(mujoco_data, vector, geom_id)
-    return world_rot_to_body(mujoco_data, world_rot, body_id)
-
-
-def body_rot_to_geom(mujoco_data, vector, body_id, geom_id):
-    """ Converts a vectors direction from a bodies coordinate frame to a geoms frame.
-
-    Unlike the functions for the positions, this only converts the direction.
-
-    Args:
-        mujoco_data (sim.data): The MuJoCo data object.
-        vector (numpy.ndarray): A vector or array of vectors. Shape must be either (3,) or (.., 3).
-        body_id (int): The id of the body.
-        geom_id (int): The id of the geom.
-
-    Returns:
-        numpy.ndarray: Array of the same shape as the input array with the rotated vector.
-    """
-    world_rot = body_rot_to_world(mujoco_data, vector, body_id)
-    return world_rot_to_geom(mujoco_data, world_rot, geom_id)
-
-
-def geom_rot_to_geom(mujoco_data, vector, geom_id_source, geom_id_target):
-    """ Converts a vectors direction from one geoms coordinate frame to another.
-
-    Unlike the functions for the positions, this only converts the direction.
-
-    Args:
-        mujoco_data (sim.data): The MuJoCo data object.
-        vector (numpy.ndarray): A vector or array of vectors. Shape must be either (3,) or (.., 3).
-        geom_id_source (int): The id of the geom for the initial coordinate frame.
-        geom_id_target (int): The id of the geom for the output coordinate frame.
-
-    Returns:
-        numpy.ndarray: Array of the same shape as the input array with the rotated vector.
-    """
-    world_rot = geom_rot_to_world(mujoco_data, vector, geom_id_source)
-    return world_rot_to_geom(mujoco_data, world_rot, geom_id_target)
-
-
-def body_rot_to_body(mujoco_data, vector, body_id_source, body_id_target):
-    """ Converts a vectors direction from one bodies coordinate frame to another.
-
-    Unlike the functions for the positions, this only converts the direction.
-
-    Args:
-        mujoco_data (sim.data): The MuJoCo data object.
-        vector (numpy.ndarray): A vector or array of vectors. Shape must be either (3,) or (.., 3).
-        body_id_source (int): The id of the body for the initial coordinate frame.
-        body_id_target (int): The id of the body for the output coordinate frame.
-
-    Returns:
-        numpy.ndarray: Array of the same shape as the input array with the rotated vector.
-    """
-    world_rot = body_rot_to_world(mujoco_data, vector, body_id_source)
-    return world_rot_to_body(mujoco_data, world_rot, body_id_target)
-
-
-# ======================== Plotting utils =========================================
-# =================================================================================
-
-def plot_points(points, limit=1.0, title="", show=True):
-    """ Plots an array of points.
-
-    Args:
-        points (numpy.ndarray): An array containing points. Shape should be (n, 3) for n points.
-        limit (float): The limit that is applied to the axis. Default 1.
-        title (str): The title for the plot. Empty by default.
-        show (bool): If ``True`` the plot is rendered to a window, if ``False`` the figure and axis objects are returned
-            instead.
-
-    Returns:
-        Tuple[plt.Figure, plt.Axes]|None: A tuple (fig, ax) containing the pyplot figure and axis objects if `show` is
-        ``False``, ``None`` otherwise.
-    """
-    xs = points[:, 0]
-    ys = points[:, 1]
-    zs = points[:, 2]
-    fig = plt.figure()
-
-    ax = fig.add_subplot(111, projection='3d')
-    ax.scatter(xs, ys, zs, color="k", s=20)
-    ax.set_title(title)
-    ax.set_xlim([-limit, limit])
-    ax.set_ylim([-limit, limit])
-    ax.set_zlim([-limit, limit])
-    ax.set_box_aspect((1, 1, 1))
-    plt.tight_layout()
-    if show:
-        plt.show()
-    else:
-        return fig, ax
-
-
-def plot_forces(points, vectors, limit=1.0, title="", show=True):
-    """ Plots an array of points and vectors pointing from those points.
-
-    The arrays `points` and `vectors` must have the same shape. For each point there is a vector, plotted as arrows,
-    the direction and size of which is determined by the `vectors` argument, starting from that point.
-
-    Args:
-        points (numpy.ndarray): An array containing the points. Shape should be (n, 3) for n points.
-        vectors (numpy.ndarray): An array of vectors with one for each point. Shape should be (n, 3) for n points.
-        limit (float): The limit that is applied to the axis. Default 1.
-        title (str): The title for the plot. Empty by default.
-        show (bool): If ``True`` the plot is rendered to a window, if ``False`` the figure and axis objects are returned
-            instead.
-
-    Returns:
-        Tuple[plt.Figure, plt.Axes]|None: A tuple (fig, ax) containing the pyplot figure and axis objects if `show` is
-        ``False``, ``None`` otherwise.
-    """
-    xs = points[:, 0]
-    ys = points[:, 1]
-    zs = points[:, 2]
-
-    us = vectors[:, 0]
-    vs = vectors[:, 1]
-    ws = vectors[:, 2]
-
-    fig = plt.figure()
-    ax = fig.add_subplot(111, projection='3d')
-    ax.quiver(xs, ys, zs, us, vs, ws)
-    ax.scatter(xs, ys, zs, color="k", s=10, depthshade=True, alpha=0.4)
-    ax.set_title(title)
-    ax.set_xlim([-limit, limit])
-    ax.set_ylim([-limit, limit])
-    ax.set_zlim([-limit, limit])
-    ax.set_box_aspect((1, 1, 1))
-    plt.tight_layout()
-    if show:
-        plt.show()
-    else:
-        return fig, ax
-
-
-# ======================== Mass utils =============================================
-# =================================================================================
-
-def determine_geom_masses(mujoco_model, mujoco_data, body_ids, target_mass, print_out=False):
-    """ Distribute a target mass over multiple bodies.
-
-    Given a list of bodies and a desired target mass, calculate the mass of component geoms assuming identical
-    density such that the total mass of the bodies matches the target mass. This function takes account of overlap
-    between geoms within each body, but not between bodies.
-
-    Args:
-        mujoco_model (sim.model): The MuJoCo model object.
-        mujoco_data (sim.data): The MuJoCo data object.
-        body_ids (List[int]): A list of bodies by ID over which the mass will be distributed.
-        target_mass (float): The target mass.
-        print_out (bool): If ``True``, target masses and body names are printed to console.
-
-    Returns:
-        Dict[str, List[float]]: A dictionary with body names as keys and a list of geom masses as values.
-    """
-    from mimoTouch.sensormeshes import mesh_box, mesh_sphere, mesh_capsule, mesh_cylinder, mesh_ellipsoid
-    mesh_distance = 0.001  # The distance between points on the mesh we use to calculate volume
-    mass = 0
-    volume = 0  # Total volume of the bodies, accounting for overlap
-    volumes = {}  # Overlap of each individual body, accounting for overlap
-    volumes_with_overlap = {}  # Overlap of each individual body, not accounting for overlap, i.e. volume that is a part
-    # of multiple geoms will be counted multiple times.
-    meshes = {}
-    for body_id in body_ids:
-        mass += mujoco_model.body_mass[body_id]
-        body_meshes = []
-        meshes[body_id] = body_meshes
-        for geom_id in get_geoms_for_body(mujoco_model, body_id):
-            geom_type = mujoco_model.geom_type[geom_id]
-            size = mujoco_model.geom_size[geom_id]
-
-            if geom_type == const.GEOM_BOX:
-                mesh = mesh_box(mesh_distance, size)
-            elif geom_type == const.GEOM_SPHERE:
-                mesh = mesh_sphere(mesh_distance, size[0])
-            elif geom_type == const.GEOM_CAPSULE:
-                mesh = mesh_capsule(mesh_distance, 2 * size[1], size[0])
-            elif geom_type == const.GEOM_CYLINDER:
-                # Cylinder size 0 is radius, size 1 is half the length
-                mesh = mesh_cylinder(mesh_distance, 2 * size[1], size[0])
-            elif geom_type == const.GEOM_PLANE:
-                RuntimeWarning("Cannot add sensors to plane geoms!")
-                return None
-            elif geom_type == const.GEOM_ELLIPSOID:
-                mesh = mesh_ellipsoid(mesh_distance, size)
-            elif geom_type == const.GEOM_MESH:
-                size = mujoco_model.geom_rbound[geom_id]
-                mesh = mesh_sphere(mesh_distance, size)
-            body_meshes.append(mesh)
-            mesh.vertices = geom_pos_to_body(mujoco_data, mesh.vertices.copy(), geom_id, body_id)
-
-        if len(body_meshes) > 1:
-            volumes[body_id] = body_meshes[0].union(body_meshes[1:]).volume
-            volumes_with_overlap[body_id] = sum([mesh.volume for mesh in body_meshes])
-        else:
-            volumes[body_id] = body_meshes[0].volume
-            volumes_with_overlap[body_id] = body_meshes[0].volume
-
-        volume += volumes[body_id]
-
-    output_dict = {}
-    for body_id in body_ids:
-        body_name = mujoco_model.body_id2name(body_id)
-        this_body_volume_contribution_ratio = volumes[body_id] / volume
-        this_body_target_mass = this_body_volume_contribution_ratio * target_mass
-        this_body_target_density = this_body_target_mass / volumes_with_overlap[body_id]
-        masses = [mesh.volume * this_body_target_density for mesh in meshes[body_id]]
-        output_dict[body_name] = masses
-
-    if print_out:
-        print("Current total mass: {}\n".format(mass))
-        print("Target mass: {}\n".format(target_mass))
-        print("Volume: {}\n".format(volume))
-        print("Final overall density: {}".format(target_mass / volume))
-        print("Body Name\tTarget masses for constituent geoms")
-        for body_name in output_dict:
-            print(body_name, ":", ", ".join(["{:.4e}".format(mass) for mass in output_dict[body_name]]))
-
-    return output_dict
+import numpy as np
+from matplotlib import pyplot as plt
+import mujoco
+from typing import List, Dict, Tuple
+
+EPS = 1e-10
+
+
+MUJOCO_JOINT_SIZES = {
+    mujoco.mjtJoint.mjJNT_FREE: 7,
+    mujoco.mjtJoint.mjJNT_BALL: 4,
+    mujoco.mjtJoint.mjJNT_SLIDE: 1,
+    mujoco.mjtJoint.mjJNT_HINGE: 1,
+}
+""" Size of qpos entries for each joint type; free, ball, slide, hinge.
+
+:meta hide-value:
+"""
+
+
+MUJOCO_DOF_SIZES = {
+    mujoco.mjtJoint.mjJNT_FREE: 6,
+    mujoco.mjtJoint.mjJNT_BALL: 3,
+    mujoco.mjtJoint.mjJNT_SLIDE: 1,
+    mujoco.mjtJoint.mjJNT_HINGE: 1,
+}
+""" Size of qvel entries for each joint type; free, ball, slide, hinge. 
+
+:meta hide-value:
+"""
+
+
+def rotate_vector(vector: np.ndarray, rot_matrix: np.ndarray):
+    """ Rotates the vectors with the rotation matrix.
+
+    The vector can be a 1d vector or a multidimensional array of vectors, as long as the final dimension has length 3.
+    Convention for mujoco matrices: Use this function to convert from special frame to global and
+    :func:`~mimoEnv.utils.rotate_vector_transpose` for the inverse rotation. The exception are the contact frames,
+    which are transposed.
+
+    Args:
+        vector (numpy.ndarray): The vector(s). Must have shapes (3,) or (.., 3).
+        rot_matrix (numpy.ndarray): The rotation matrix that will be applied to the vectors. Should be a (3,3) array.
+
+    Returns:
+        numpy.ndarray: The rotated vector(s).
+    """
+    return rot_matrix.dot(vector)
+
+
+def rotate_vector_transpose(vector, rot_matrix):
+    """ Rotates the vectors with the transpose of the rotation matrix.
+
+    Works identical to rotate_vector, but transposes the rotation matrix first.
+
+    Args:
+        vector (numpy.ndarray): The vector(s). Must have shapes (3,) or (.., 3).
+        rot_matrix (numpy.ndarray): The rotation matrix that will be applied to the vectors. Should be a (3,3) array.
+
+    Returns:
+        numpy.ndarray: The rotated vector(s).
+    """
+    return np.transpose(rot_matrix).dot(vector)
+
+
+def weighted_sum_vectors(vector1, vector2, weight1, weight2):
+    """ Adds two vectors with weights.
+
+    Args:
+        vector1 (numpy.ndarray): The first vector.
+        vector2 (numpy.ndarray): The second vector.
+        weight1 (float): Weight for the first vector.
+        weight2 (float): Weight for the second vector.
+
+    Returns:
+        numpy.ndarray: (vector1 * weight1 + vector2 * weight2) / (weight1 + weight2)
+    """
+    return (vector1 * weight1 + vector2 * weight2) / (weight1 + weight2)
+
+
+def normalize_vectors(vectors):
+    """ Normalizes an array of vectors, such that each vector has unit length.
+
+    Args:
+        vectors (numpy.ndarray): The array of vectors. The last dimension should iterate over the elements of the
+            vectors.
+
+    Returns:
+        numpy.ndarray: The normalized vectors. Same shape as the input, but the length of each vector is reduced to 1.
+    """
+    mag = np.linalg.norm(vectors, axis=-1, ord=2)
+    return vectors / np.expand_dims(mag, -1)
+
+
+# ======================== Mujoco access utils ====================================
+# =================================================================================
+
+
+def get_geom_id(mujoco_model, geom_id=None, geom_name=None):
+    """ Convenience function to get geom ids.
+
+    MuJoCo geoms can be referred to by either an id or a name. This function wraps this ambiguity and always returns
+    the id of a geom when either is specified. If both an id and a name are specified the name is ignored!
+
+    Args:
+        mujoco_model (mujoco.MjModel): The MuJoCo model object.
+        geom_id (int): The id of the geom. Default ``None``.
+        geom_name (str): The name of the geom. Default ``None``.
+
+    Returns:
+        int: The id of the geom referred to by either the name or the id above.
+    """
+    if geom_id is None and geom_name is None:
+        raise RuntimeError("Need either name or geom id")
+
+    if geom_id is None:
+        geom_id = mujoco_model.geom(geom_name).id
+
+    return geom_id
+
+
+def get_body_id(mujoco_model, body_id=None, body_name=None):
+    """ Convenience function to get body ids.
+    
+    Works identical to :func:`~mimoEnv.utils.get_geom_id`
+    
+    Args:
+        mujoco_model (mujoco.MjModel): The MuJoCo model object.
+        body_id (int): The id of the body. Default ``None``.
+        body_name (str): The name of the body. Default ``None``.
+        
+    Returns:
+        int: The id of the geom referred to by either the name or the id above.
+    """
+    if body_id is None and body_name is None:
+        raise RuntimeError("Need either name or body id")
+
+    if body_id is None:
+        body_id = mujoco_model.body(body_name).id
+
+    return body_id
+
+
+def get_geoms_for_body(sim_model, body_id):
+    """ Returns all geom ids belonging to a given body.
+
+    Args:
+        sim_model (mujoco.MjModel): The MuJoCo model object.
+        body_id (int): The id of the body.
+
+    Returns:
+        List[int]: A list of the ids of the geoms belonging to the given body.
+    """
+    geom_start = sim_model.body_geomadr[body_id]
+    geom_end = geom_start + sim_model.body_geomnum[body_id]
+    return range(geom_start, geom_end)
+
+
+def get_child_bodies(sim_model, body_id):
+    """ Returns the subtree of the body structure that has the provided body as its root.
+
+    The body structure is defined in the MuJoCo XMLs. This function returns a list containing the ids of all descendant
+    bodies of a given body, including the given body.
+
+    Args:
+        sim_model (mujoco.MjModel): The MuJoCo model object.
+        body_id (int): The id of the root body.
+
+    Returns:
+        List[int]: The ids of the bodies in the subtree.
+    """
+    children_dict = {}
+    # Built a dictionary listing the children for each node
+    for i in range(sim_model.nbody):
+        parent = sim_model.body_parentid[i]
+        if parent in children_dict:
+            children_dict[parent].append(i)
+        else:
+            children_dict[parent] = [i]
+    # Collect all the children in the subtree that has body_id as its root.
+    children = []
+    to_process = [body_id]
+    while len(to_process) > 0:
+        child = to_process.pop()
+        children.append(child)
+        # If this node has children: add them as well
+        if child in children_dict:
+            to_process.extend(children_dict[child])
+    return children
+
+def get_data_for_sensor(mujoco_model, mujoco_data, sensor_name):
+    """ Get sensor data from the sensor with the provided name.
+
+    Args:
+        mujoco_model (mujoco.MjModel): The MuJoCo model object.
+        mujoco_data (mujoco.MjData): The MuJoCo data object.
+        sensor_name (str): The name of the sensor.
+
+    Returns:
+        numpy.ndarray: The output values of the sensor. The shape will depend on the sensor type.
+    """
+    sensor_id = mujoco_model.sensor(sensor_name).id
+    start = mujoco_model.sensor_adr[sensor_id]
+    end = start + mujoco_model.sensor_dim[sensor_id]
+    return mujoco_data.sensordata[start:end]
+
+
+def get_sensor_addr(mujoco_model, sensor_id):
+    """ Get the indices in the sensordata array corresponding to the given sensor.
+
+    Args:
+        mujoco_model (mujoco.MjModel): The MuJoCo model object.
+        sensor_id (int): The ID of the sensor.
+
+    Returns:
+        List[int]: The array indices.
+    """
+    start = mujoco_model.sensor_adr[sensor_id]
+    end = start + mujoco_model.sensor_dim[sensor_id]
+    return range(start, end)
+
+
+# ======================== Joint manipulation utils ===============================
+# =================================================================================
+
+
+def set_joint_qpos(mujoco_model, mujoco_data, joint_name, qpos):
+    """ Sets the joint position for the joint with name joint_name.
+
+    Directly sets the joint to the position provided by `qpos`. Note that the shape of `qpos` must match the joint! A
+    free joint for example has length 7. The sizes for all types can be found in :data:`MUJOCO_JOINT_SIZES`.
+
+    Args:
+        mujoco_model (mujoco.MjModel): The MuJoCo model object.
+        mujoco_data (mujoco.MjData): The MuJoCo data object.
+        joint_name (str): The name of the joint.
+        qpos (numpy.ndarray|float): The new joint position. The shape of the array must match the joint!
+    """
+    joint_id = mujoco_model.joint(joint_name).id
+    joint_qpos_addr = mujoco_model.jnt_qposadr[joint_id]
+    joint_type = mujoco_model.jnt_type[joint_id]
+    n_qpos = MUJOCO_JOINT_SIZES[joint_type]
+    mujoco_data.qpos[joint_qpos_addr:joint_qpos_addr + n_qpos] = qpos
+
+
+def get_joint_qpos_addr(mujoco_model, joint_id):
+    """ Get the indices in the qpos array corresponding to the given joint.
+
+    Args:
+        mujoco_model (mujoco.MjModel): The MuJoCo model object.
+        joint_id (int): The ID of the joint.
+
+    Returns:
+        List[int]: The array indices.
+    """
+    joint_qpos_addr = mujoco_model.jnt_qposadr[joint_id]
+    joint_type = mujoco_model.jnt_type[joint_id]
+    n_qpos = MUJOCO_JOINT_SIZES[joint_type]
+    return range(joint_qpos_addr, joint_qpos_addr + n_qpos)
+
+
+def get_joint_qvel_addr(mujoco_model, joint_id):
+    """ Get the indices in the qvel array corresponding to the given joint.
+
+    Args:
+        mujoco_model (mujoco.MjModel): The MuJoCo model object.
+        joint_id (int): The ID of the joint.
+
+    Returns:
+        List[int]: The array indices.
+    """
+    joint_qvel_addr = mujoco_model.jnt_dofadr[joint_id]
+    joint_type = mujoco_model.jnt_type[joint_id]
+    n_qvel = MUJOCO_DOF_SIZES[joint_type]
+    return range(joint_qvel_addr, joint_qvel_addr + n_qvel)
+
+
+def set_joint_locking_angle(mujoco_model, joint_name, angle, constraint_id=None):
+    """ Sets the angle from default at which the joint will be locked.
+
+    The angle is in radians, and can be positive or negative. This function does not lock or unlock a joint, merely
+    changes the angle.
+    This function requires that there be a constraint already existing the scene XML. This is the case for MIMo by
+    default, with each joint having a constraint of the same name that is disabled at initialization.
+
+    Args:
+        mujoco_model (mujoco.MjModel): The MuJoCo model object.
+        joint_name (str): The name of the joint.
+        angle (float|ndarray): The locking angle(s) in radians, as a delta from the model starting value.
+        constraint_id (int|ndarray): If the ID(s) of the constraint is already known the id lookup can be bypassed by
+            passing it here.
+    """
+    if constraint_id is None:
+        constraint_id = mujoco_model.equality(joint_name).id
+    mujoco_model.eq_data[constraint_id, 0] = angle
+
+
+def lock_joint(mujoco_model, joint_name, joint_angle=None):
+    """ Locks a joint to a fixed angle.
+
+    This function utilizes MuJoCos equality constraints to achieve the locking effect, requiring that there be a
+    constraint already existing the scene XML. This is the case for MIMo by default, with each joint having a constraint
+    of the same name that is disabled at initialization.
+    In effect this function enables the equality constraint with same name as the argument.
+
+    Args:
+        mujoco_model (mujoco.MjModel): The MuJoCo model object.
+        joint_name (str): The name of the joint.
+        joint_angle (float): The locking angle in radians, as a delta from the model starting value. The angle that the
+            joint will be locked to can be set separately using :func:`~mimoEnv.utils.set_joint_locking_angle`. By
+            default, joints are locked into the value they have in the scene xml.
+    """
+    constraint_id = mujoco_model.equality(joint_name).id
+    if joint_angle is not None:
+        set_joint_locking_angle(mujoco_model, joint_name, joint_angle, constraint_id=constraint_id)
+    mujoco_model.eq_active[constraint_id] = True
+
+
+def unlock_joint(mujoco_model, joint_name):
+    """ Unlocks a given joint.
+
+    See :func:`~mimoEnv.utils.lock_joint`.
+
+    Args:
+        mujoco_model (mujoco.MjModel): The MuJoCo model object.
+        joint_name (str): The name of the joint.
+    """
+    constraint_id = mujoco_model.equality(joint_name).id
+    mujoco_model.eq_active[constraint_id] = False
+
+
+# ======================== Mujoco frame utils =====================================
+# =================================================================================
+
+
+def get_geom_position(mujoco_data, geom_id):
+    """ Returns the position of geom in the world frame.
+
+    Args:
+        mujoco_data (mujoco.MjData): The MuJoCo data object.
+        geom_id (int): The id of the geom.
+
+    Returns:
+        numpy.ndarray: The position of the geom in the world frame. Shape (3,).
+    """
+    return mujoco_data.geom_xpos[geom_id]
+
+
+def get_body_position(mujoco_data, body_id):
+    """ Returns the position of body in the world frame.
+
+    Args:
+        mujoco_data (mujoco.MjData): The MuJoCo data object.
+        body_id (int): The id of the body.
+
+    Returns:
+        numpy.ndarray: The position of the body in the world frame. Shape (3,).
+    """
+    return mujoco_data.xpos[body_id]
+
+
+def get_geom_rotation(mujoco_data, geom_id):
+    """ Returns the rotation matrix that rotates the geoms frame to the world frame.
+
+    Args:
+        mujoco_data (mujoco.MjData): The MuJoCo data object.
+        geom_id (int): The id of the geom.
+
+    Returns:
+          numpy.ndarray: A (3,3) array containing the rotation matrix.
+    """
+    return np.reshape(mujoco_data.geom_xmat[geom_id], (3, 3))
+
+
+def get_body_rotation(mujoco_data, body_id):
+    """ Returns the rotation matrix that rotates the bodies frame to the world frame.
+
+    Args:
+        mujoco_data (mujoco.MjData): The MuJoCo data object.
+        body_id (int): The id of the body.
+
+    Returns:
+          numpy.ndarray: A (3,3) array containing the rotation matrix.
+    """
+    return np.reshape(mujoco_data.xmat[body_id], (3, 3))
+
+
+def world_pos_to_geom(mujoco_data, position, geom_id):
+    """ Converts position from the world coordinate frame to a geom specific frame.
+
+    Position can be a vector or an array of vectors such that the last dimension has size 3.
+
+    Args:
+        mujoco_data (mujoco.MjData): The MuJoCo data object.
+        position (numpy.ndarray): Array containing position(s). Its shape should be either (3,) or (.., 3).
+        geom_id (int): The id of the geom.
+
+    Returns:
+        numpy.ndarray: Array of the same shape as the input array with the converted coordinates.
+    """
+    rel_pos = position - get_geom_position(mujoco_data, geom_id)
+    rel_pos = world_rot_to_geom(mujoco_data, rel_pos, geom_id)
+    return rel_pos
+
+
+def world_pos_to_body(mujoco_data, position, body_id):
+    """ Converts position from the world coordinate frame to a body specific frame.
+
+    Position can be a vector or an array of vectors such that the last dimension has size 3.
+
+    Args:
+        mujoco_data (mujoco.MjData): The MuJoCo data object.
+        position (numpy.ndarray): Array containing position(s). Its shape should be either (3,) or (.., 3).
+        body_id (int): The id of the geom.
+
+    Returns:
+        numpy.ndarray: Array of the same shape as the input array with the converted coordinates.
+    """
+    rel_pos = position - get_body_position(mujoco_data, body_id)
+    rel_pos = world_rot_to_body(mujoco_data, rel_pos, body_id)
+    return rel_pos
+
+
+def geom_pos_to_world(mujoco_data, position, geom_id):
+    """ Converts position from the geom specific coordinate frame to the world frame.
+
+    Position can be a vector or an array of vectors such that the last dimension has size 3.
+
+    Args:
+        mujoco_data (mujoco.MjData): The MuJoCo data object.
+        position (numpy.ndarray): Array containing position(s). Its shape should be either (3,) or (.., 3).
+        geom_id (int): The id of the geom.
+
+    Returns:
+        numpy.ndarray: Array of the same shape as the input array with the converted coordinates.
+    """
+    global_pos = geom_rot_to_world(mujoco_data, position, geom_id)
+    return global_pos + get_geom_position(mujoco_data, geom_id)
+
+
+def body_pos_to_world(mujoco_data, position, body_id):
+    """ Converts position from the body specific coordinate frame to the world frame.
+
+    Position can be a vector or an array of vectors such that the last dimension has size 3.
+
+    Args:
+        mujoco_data (mujoco.MjData): The MuJoCo data object.
+        position (numpy.ndarray): Array containing position(s). Its shape should be either (3,) or (.., 3).
+        body_id (int): The id of the body.
+
+    Returns:
+        numpy.ndarray: Array of the same shape as the input array with the converted coordinates.
+    """
+    global_pos = body_rot_to_world(mujoco_data, position, body_id)
+    global_pos = global_pos + get_body_position(mujoco_data, body_id)
+    return global_pos
+
+
+def geom_pos_to_body(mujoco_data, position, geom_id, body_id):
+    """ Converts position from the geom specific coordinate frame to the frame of a specific body.
+
+    Position can be a vector or an array of vectors such that the last dimension has size 3.
+
+    Args:
+        mujoco_data (mujoco.MjData): The MuJoCo data object.
+        position (numpy.ndarray): Array containing position(s). Its shape should be either (3,) or (.., 3).
+        geom_id (int): The id of the geom.
+        body_id (int): The id of the body.
+
+    Returns:
+        numpy.ndarray: Array of the same shape as the input array with the converted coordinates.
+    """
+    world_pos = geom_pos_to_world(mujoco_data, position, geom_id)
+    body_pos = world_pos_to_body(mujoco_data, world_pos, body_id)
+    return body_pos
+
+
+def body_pos_to_geom(mujoco_data, position, body_id, geom_id):
+    """ Converts position from the body specific coordinate frame to the frame of a specific geom.
+
+    Position can be a vector or an array of vectors such that the last dimension has size 3.
+
+    Args:
+        mujoco_data (mujoco.MjData): The MuJoCo data object.
+        position (numpy.ndarray): Array containing position(s). Its shape should be either (3,) or (.., 3).
+        body_id (int): The id of the body.
+        geom_id (int): The id of the geom.
+
+    Returns:
+        numpy.ndarray: Array of the same shape as the input array with the converted coordinates.
+    """
+    world_pos = body_pos_to_world(mujoco_data, position, body_id)
+    return world_pos_to_geom(mujoco_data, world_pos, geom_id)
+
+
+def geom_pos_to_geom(mujoco_data, position, geom_id_source, geom_id_target):
+    """ Converts position from one geoms coordinate frame to another.
+
+    Position can be a vector or an array of vectors such that the last dimension has size 3.
+
+    Args:
+        mujoco_data (mujoco.MjData): The MuJoCo data object.
+        position (numpy.ndarray): Array containing position(s). Its shape should be either (3,) or (.., 3).
+        geom_id_source (int): The id of the geom for the initial coordinate frame.
+        geom_id_target (int): The id of the geom for the output coordinate frame.
+
+    Returns:
+        numpy.ndarray: Array of the same shape as the input array with the converted coordinates.
+    """
+    world_pos = geom_pos_to_world(mujoco_data, position, geom_id_source)
+    return world_pos_to_geom(mujoco_data, world_pos, geom_id_target)
+
+
+def body_pos_to_body(mujoco_data, position, body_id_source, body_id_target):
+    """ Converts position from one bodies coordinate frame to another.
+
+    Position can be a vector or an array of vectors such that the last dimension has size 3.
+
+    Args:
+        mujoco_data (mujoco.MjData): The MuJoCo data object.
+        position (numpy.ndarray): Array containing position(s). Its shape should be either (3,) or (.., 3).
+        body_id_source (int): The id of the body for the initial coordinate frame.
+        body_id_target (int): The id of the body for the output coordinate frame.
+
+    Returns:
+        numpy.ndarray: Array of the same shape as the input array with the converted coordinates.
+    """
+    world_pos = body_pos_to_world(mujoco_data, position, body_id_source)
+    return world_pos_to_body(mujoco_data, world_pos, body_id_target)
+
+
+def geom_rot_to_world(mujoco_data, vector, geom_id):
+    """ Converts a vectors direction from a geoms specific coordinate frame to the world frame.
+
+    Unlike the functions for the positions, this only converts the direction.
+
+    Args:
+        mujoco_data (mujoco.MjData): The MuJoCo data object.
+        vector (numpy.ndarray): A vector or array of vectors. Shape must be either (3,) or (.., 3).
+        geom_id (int): The id of the geom.
+
+    Returns:
+        numpy.ndarray: Array of the same shape as the input array with the rotated vector.
+    """
+    return np.transpose(rotate_vector(np.transpose(vector), get_geom_rotation(mujoco_data, geom_id)))
+
+
+def body_rot_to_world(mujoco_data, vector, body_id):
+    """ Converts a vectors direction from a bodies specific coordinate frame to the world frame.
+
+    Unlike the functions for the positions, this only converts the direction.
+
+    Args:
+        mujoco_data (mujoco.MjData): The MuJoCo data object.
+        vector (numpy.ndarray): A vector or array of vectors. Shape must be either (3,) or (.., 3).
+        body_id (int): The id of the body.
+
+    Returns:
+        numpy.ndarray: Array of the same shape as the input array with the rotated vector.
+    """
+    return np.transpose(rotate_vector(np.transpose(vector), get_body_rotation(mujoco_data, body_id)))
+
+
+def world_rot_to_geom(mujoco_data, vector, geom_id):
+    """ Converts a vectors direction from the world coordinate frame to a geoms specific frame.
+
+    Unlike the functions for the positions, this only converts the direction.
+
+    Args:
+        mujoco_data (mujoco.MjData): The MuJoCo data object.
+        vector (numpy.ndarray): A vector or array of vectors. Shape must be either (3,) or (.., 3).
+        geom_id (int): The id of the geom.
+
+    Returns:
+        numpy.ndarray: Array of the same shape as the input array with the rotated vector.
+    """
+    return np.transpose(rotate_vector_transpose(np.transpose(vector), get_geom_rotation(mujoco_data, geom_id)))
+
+
+def world_rot_to_body(mujoco_data, vector, body_id):
+    """ Converts a vectors direction from the world coordinate frame to a bodies specific frame.
+
+    Unlike the functions for the positions, this only converts the direction.
+
+    Args:
+        mujoco_data (mujoco.MjData): The MuJoCo data object.
+        vector (numpy.ndarray): A vector or array of vectors. Shape must be either (3,) or (.., 3).
+        body_id (int): The id of the body.
+
+    Returns:
+        numpy.ndarray: Array of the same shape as the input array with the rotated vector.
+    """
+    return np.transpose(rotate_vector_transpose(np.transpose(vector), get_body_rotation(mujoco_data, body_id)))
+
+
+def geom_rot_to_body(mujoco_data, vector, geom_id, body_id):
+    """ Converts a vectors direction from a geoms coordinate frame to a bodies frame.
+
+    Unlike the functions for the positions, this only converts the direction.
+
+    Args:
+        mujoco_data (mujoco.MjData): The MuJoCo data object.
+        vector (numpy.ndarray): A vector or array of vectors. Shape must be either (3,) or (.., 3).
+        geom_id (int): The id of the geom.
+        body_id (int): The id of the body.
+
+    Returns:
+        numpy.ndarray: Array of the same shape as the input array with the rotated vector.
+    """
+    world_rot = geom_rot_to_world(mujoco_data, vector, geom_id)
+    return world_rot_to_body(mujoco_data, world_rot, body_id)
+
+
+def body_rot_to_geom(mujoco_data, vector, body_id, geom_id):
+    """ Converts a vectors direction from a bodies coordinate frame to a geoms frame.
+
+    Unlike the functions for the positions, this only converts the direction.
+
+    Args:
+        mujoco_data (mujoco.MjData): The MuJoCo data object.
+        vector (numpy.ndarray): A vector or array of vectors. Shape must be either (3,) or (.., 3).
+        body_id (int): The id of the body.
+        geom_id (int): The id of the geom.
+
+    Returns:
+        numpy.ndarray: Array of the same shape as the input array with the rotated vector.
+    """
+    world_rot = body_rot_to_world(mujoco_data, vector, body_id)
+    return world_rot_to_geom(mujoco_data, world_rot, geom_id)
+
+
+def geom_rot_to_geom(mujoco_data, vector, geom_id_source, geom_id_target):
+    """ Converts a vectors direction from one geoms coordinate frame to another.
+
+    Unlike the functions for the positions, this only converts the direction.
+
+    Args:
+        mujoco_data (mujoco.MjData): The MuJoCo data object.
+        vector (numpy.ndarray): A vector or array of vectors. Shape must be either (3,) or (.., 3).
+        geom_id_source (int): The id of the geom for the initial coordinate frame.
+        geom_id_target (int): The id of the geom for the output coordinate frame.
+
+    Returns:
+        numpy.ndarray: Array of the same shape as the input array with the rotated vector.
+    """
+    world_rot = geom_rot_to_world(mujoco_data, vector, geom_id_source)
+    return world_rot_to_geom(mujoco_data, world_rot, geom_id_target)
+
+
+def body_rot_to_body(mujoco_data, vector, body_id_source, body_id_target):
+    """ Converts a vectors direction from one bodies coordinate frame to another.
+
+    Unlike the functions for the positions, this only converts the direction.
+
+    Args:
+        mujoco_data (mujoco.MjData): The MuJoCo data object.
+        vector (numpy.ndarray): A vector or array of vectors. Shape must be either (3,) or (.., 3).
+        body_id_source (int): The id of the body for the initial coordinate frame.
+        body_id_target (int): The id of the body for the output coordinate frame.
+
+    Returns:
+        numpy.ndarray: Array of the same shape as the input array with the rotated vector.
+    """
+    world_rot = body_rot_to_world(mujoco_data, vector, body_id_source)
+    return world_rot_to_body(mujoco_data, world_rot, body_id_target)
+
+
+# ======================== Plotting utils =========================================
+# =================================================================================
+
+def plot_points(points, limit=1.0, title="", show=True):
+    """ Plots an array of points.
+
+    Args:
+        points (numpy.ndarray): An array containing points. Shape should be (n, 3) for n points.
+        limit (float): The limit that is applied to the axis. Default 1.
+        title (str): The title for the plot. Empty by default.
+        show (bool): If ``True`` the plot is rendered to a window, if ``False`` the figure and axis objects are returned
+            instead.
+
+    Returns:
+        Tuple[plt.Figure, plt.Axes]|None: A tuple (fig, ax) containing the pyplot figure and axis objects if `show` is
+        ``False``, ``None`` otherwise.
+    """
+    xs = points[:, 0]
+    ys = points[:, 1]
+    zs = points[:, 2]
+    fig = plt.figure()
+
+    ax = fig.add_subplot(111, projection='3d')
+    ax.scatter(xs, ys, zs, color="k", s=20)
+    ax.set_title(title)
+    ax.set_xlim([-limit, limit])
+    ax.set_ylim([-limit, limit])
+    ax.set_zlim([-limit, limit])
+    ax.set_box_aspect((1, 1, 1))
+    plt.tight_layout()
+    if show:
+        plt.show()
+    else:
+        return fig, ax
+
+
+def plot_forces(points, vectors, limit=1.0, title="", show=True):
+    """ Plots an array of points and vectors pointing from those points.
+
+    The arrays `points` and `vectors` must have the same shape. For each point there is a vector, plotted as arrows,
+    the direction and size of which is determined by the `vectors` argument, starting from that point.
+
+    Args:
+        points (numpy.ndarray): An array containing the points. Shape should be (n, 3) for n points.
+        vectors (numpy.ndarray): An array of vectors with one for each point. Shape should be (n, 3) for n points.
+        limit (float): The limit that is applied to the axis. Default 1.
+        title (str): The title for the plot. Empty by default.
+        show (bool): If ``True`` the plot is rendered to a window, if ``False`` the figure and axis objects are returned
+            instead.
+
+    Returns:
+        Tuple[plt.Figure, plt.Axes]|None: A tuple (fig, ax) containing the pyplot figure and axis objects if `show` is
+        ``False``, ``None`` otherwise.
+    """
+    xs = points[:, 0]
+    ys = points[:, 1]
+    zs = points[:, 2]
+
+    us = vectors[:, 0]
+    vs = vectors[:, 1]
+    ws = vectors[:, 2]
+
+    fig = plt.figure()
+    ax = fig.add_subplot(111, projection='3d')
+    ax.quiver(xs, ys, zs, us, vs, ws)
+    ax.scatter(xs, ys, zs, color="k", s=10, depthshade=True, alpha=0.4)
+    ax.set_title(title)
+    ax.set_xlim([-limit, limit])
+    ax.set_ylim([-limit, limit])
+    ax.set_zlim([-limit, limit])
+    ax.set_box_aspect((1, 1, 1))
+    plt.tight_layout()
+    if show:
+        plt.show()
+    else:
+        return fig, ax
+
+
+# ======================== Mass utils =============================================
+# =================================================================================
+
+def determine_geom_masses(mujoco_model, mujoco_data, body_ids, target_mass, print_out=False):
+    """ Distribute a target mass over multiple bodies.
+
+    Given a list of bodies and a desired target mass, calculate the mass of component geoms assuming identical
+    density such that the total mass of the bodies matches the target mass. This function takes account of overlap
+    between geoms within each body, but not between bodies.
+
+    Args:
+        mujoco_model (mujoco.MjModel): The MuJoCo model object.
+        mujoco_data (mujoco.MjData): The MuJoCo data object.
+        body_ids (List[int]): A list of bodies by ID over which the mass will be distributed.
+        target_mass (float): The target mass.
+        print_out (bool): If ``True``, target masses and body names are printed to console.
+
+    Returns:
+        Dict[str, List[float]]: A dictionary with body names as keys and a list of geom masses as values.
+    """
+    from mimoTouch.sensormeshes import mesh_box, mesh_sphere, mesh_capsule, mesh_cylinder, mesh_ellipsoid
+    mesh_distance = 0.001  # The distance between points on the mesh we use to calculate volume
+    mass = 0
+    volume = 0  # Total volume of the bodies, accounting for overlap
+    volumes = {}  # Overlap of each individual body, accounting for overlap
+    volumes_with_overlap = {}  # Overlap of each individual body, not accounting for overlap, i.e. volume that is a part
+    # of multiple geoms will be counted multiple times.
+    meshes = {}
+    for body_id in body_ids:
+        mass += mujoco_model.body_mass[body_id]
+        body_meshes = []
+        meshes[body_id] = body_meshes
+        for geom_id in get_geoms_for_body(mujoco_model, body_id):
+            geom_type = mujoco_model.geom_type[geom_id]
+            size = mujoco_model.geom_size[geom_id]
+
+            if geom_type == mujoco.mjtGeom.mjGEOM_BOX:
+                mesh = mesh_box(mesh_distance, size)
+            elif geom_type == mujoco.mjtGeom.mjGEOM_SPHERE:
+                mesh = mesh_sphere(mesh_distance, size[0])
+            elif geom_type == mujoco.mjtGeom.mjGEOM_CAPSULE:
+                mesh = mesh_capsule(mesh_distance, 2 * size[1], size[0])
+            elif geom_type == mujoco.mjtGeom.mjGEOM_CYLINDER:
+                # Cylinder size 0 is radius, size 1 is half the length
+                mesh = mesh_cylinder(mesh_distance, 2 * size[1], size[0])
+            elif geom_type == mujoco.mjtGeom.mjGEOM_PLANE:
+                RuntimeWarning("Cannot add sensors to plane geoms!")
+                return None
+            elif geom_type == mujoco.mjtGeom.mjGEOM_ELLIPSOID:
+                mesh = mesh_ellipsoid(mesh_distance, size)
+            elif geom_type == mujoco.mjtGeom.mjGEOM_MESH:
+                size = mujoco_model.geom_rbound[geom_id]
+                mesh = mesh_sphere(mesh_distance, size)
+            body_meshes.append(mesh)
+            mesh.vertices = geom_pos_to_body(mujoco_data, mesh.vertices.copy(), geom_id, body_id)
+
+        if len(body_meshes) > 1:
+            volumes[body_id] = body_meshes[0].union(body_meshes[1:]).volume
+            volumes_with_overlap[body_id] = sum([mesh.volume for mesh in body_meshes])
+        else:
+            volumes[body_id] = body_meshes[0].volume
+            volumes_with_overlap[body_id] = body_meshes[0].volume
+
+        volume += volumes[body_id]
+
+    output_dict = {}
+    for body_id in body_ids:
+        body_name = mujoco_model.body_id2name(body_id)
+        this_body_volume_contribution_ratio = volumes[body_id] / volume
+        this_body_target_mass = this_body_volume_contribution_ratio * target_mass
+        this_body_target_density = this_body_target_mass / volumes_with_overlap[body_id]
+        masses = [mesh.volume * this_body_target_density for mesh in meshes[body_id]]
+        output_dict[body_name] = masses
+
+    if print_out:
+        print("Current total mass: {}\n".format(mass))
+        print("Target mass: {}\n".format(target_mass))
+        print("Volume: {}\n".format(volume))
+        print("Final overall density: {}".format(target_mass / volume))
+        print("Body Name\tTarget masses for constituent geoms")
+        for body_name in output_dict:
+            print(body_name, ":", ", ".join(["{:.4e}".format(mass) for mass in output_dict[body_name]]))
+
+    return output_dict