""" This module defines the base MIMo environment.

The abstract base class is :class:`~mimoEnv.envs.mimo_env.MIMoEnv`. Default parameters for all the sensory modalities
are provided as well.
"""
import os
import sys
import glfw
import numpy as np
import mujoco_py
import copy
import glfw
import sys

from gym import spaces, utils
from gym.envs.robotics import robot_env

from mimoTouch.touch import TrimeshTouch
from mimoVision.vision import SimpleVision
from mimoVestibular.vestibular import SimpleVestibular
from mimoProprioception.proprio import SimpleProprioception
import mimoEnv.utils as mimo_utils


SCENE_DIRECTORY = os.path.abspath(os.path.join(__file__, "..", "..", "assets"))
""" Path to the scene directory.

:meta hide-value:
"""


EMOTES = {
    "default": "tex_head_default",
    "happy": "tex_head_happy",
    "sad": "tex_head_sad",
    "surprised": "tex_head_surprised",
    "angry": "tex_head_angry",
    "disgusted": "tex_head_disgusted",
    "scared": "tex_head_scared",
}
""" Valid facial expressions.

:meta hide-value:
"""


DEFAULT_TOUCH_PARAMS = {
    "scales": {
        "left_toes": 0.010,
        "right_toes": 0.010,
        "left_foot": 0.015,
        "right_foot": 0.015,
        "left_lower_leg": 0.038,
        "right_lower_leg": 0.038,
        "left_upper_leg": 0.027,
        "right_upper_leg": 0.027,
        "hip": 0.025,
        "lower_body": 0.025,
        "upper_body": 0.030,
        "head": 0.013,
        "left_eye": 1.0,
        "right_eye": 1.0,
        "left_upper_arm": 0.024,
        "right_upper_arm": 0.024,
        "left_lower_arm": 0.024,
        "right_lower_arm": 0.024,
        "left_hand": 0.007,
        "right_hand": 0.007,
        "left_fingers": 0.002,
        "right_fingers": 0.002,
    },
    "touch_function": "force_vector",
    "response_function": "spread_linear",
}
""" Default touch parameters.

:meta hide-value:
"""


DEFAULT_TOUCH_PARAMS_V2 = {
    "scales": {
        "left_big_toe": 0.010,
        "right_big_toe": 0.010,
        "left_toes": 0.010,
        "right_toes": 0.010,
        "left_foot": 0.015,
        "right_foot": 0.015,
        "left_lower_leg": 0.038,
        "right_lower_leg": 0.038,
        "left_upper_leg": 0.027,
        "right_upper_leg": 0.027,
        "hip": 0.025,
        "lower_body": 0.025,
        "upper_body": 0.030,
        "head": 0.013,
        "left_eye": 1.0,
        "right_eye": 1.0,
        "left_upper_arm": 0.024,
        "right_upper_arm": 0.024,
        "left_lower_arm": 0.024,
        "right_lower_arm": 0.024,
        "left_hand": 0.007,
        "right_hand": 0.007,
        "left_ffdistal": 0.002,
        "left_mfdistal": 0.002,
        "left_rfdistal": 0.002,
        "left_lfdistal": 0.002,
        "left_thdistal": 0.002,
        "left_ffmiddle": 0.004,
        "left_mfmiddle": 0.004,
        "left_rfmiddle": 0.004,
        "left_lfmiddle": 0.004,
        "left_thhub": 0.004,
        "left_ffknuckle": 0.004,
        "left_mfknuckle": 0.004,
        "left_rfknuckle": 0.004,
        "left_lfknuckle": 0.004,
        "left_thbase": 0.004,
        "left_lfmetacarpal": 0.007,
        "right_ffdistal": 0.002,
        "right_mfdistal": 0.002,
        "right_rfdistal": 0.002,
        "right_lfdistal": 0.002,
        "right_thdistal": 0.002,
        "right_ffmiddle": 0.004,
        "right_mfmiddle": 0.004,
        "right_rfmiddle": 0.004,
        "right_lfmiddle": 0.004,
        "right_thhub": 0.004,
        "right_ffknuckle": 0.004,
        "right_mfknuckle": 0.004,
        "right_rfknuckle": 0.004,
        "right_lfknuckle": 0.004,
        "right_thbase": 0.004,
        "right_lfmetacarpal": 0.007,
    },
    "touch_function": "force_vector",
    "response_function": "spread_linear",
}
""" Default touch parameters for the v2 version of MIMo with five fingers and two toes.

:meta hide-value:
"""


DEFAULT_VISION_PARAMS = {
    "eye_left": {"width": 256, "height": 256},
    "eye_right": {"width": 256, "height": 256},
}
""" Default vision parameters.

:meta hide-value:
"""


DEFAULT_VESTIBULAR_PARAMS = {
    "sensors": ["vestibular_acc", "vestibular_gyro"],
}
""" Default vestibular parameters.

:meta hide-value:
"""


DEFAULT_PROPRIOCEPTION_PARAMS = {
    "components": ["velocity", "torque", "limits"],
    "threshold": .035,
}
""" Default parameters for proprioception. Relative joint positions are always included.

:meta hide-value:
"""

DEFAULT_SIZE = 500
""" Default window size for gym rendering functions.
"""


class MIMoEnv(robot_env.RobotEnv, utils.EzPickle):
    """ This is the abstract base class for all MIMo experiments.

    This class meets the interface requirements for basic gym classes and adds some additional features. The
    observation space is of dictionary type.

    Sensory modules are configured by a parameter dictionary. Default configuration dictionaries are included in the
    same module as this class, :data:`DEFAULT_PROPRIOCEPTION_PARAMS`, :data:`DEFAULT_TOUCH_PARAMS`
    :data:`DEFAULT_VISION_PARAMS`, :data:`DEFAULT_VESTIBULAR_PARAMS`. Passing these to the constructor will enable the
    relevant sensory module.
    Not passing a dictionary disables the relevant module.
    By default all sensory modalities are disabled and the only sensor outputs are the relative joint positions.

    Implementing subclasses will have to override the following functions:
    - :meth:`._is_success`, to determine when an episode completes successfully.
    - :meth:`._is_failure`, to determine when an episode has conclusively failed.
    - :meth:`.compute_reward`, to compute the reward for at each step.
    - :meth:`._sample_goal`, which should determine the desired end state.
    - :meth:`._get_achieved_goal`, which should return the achieved end state.

    Depending on the requirements of your experiment any of these functions may be implemented as dummy functions
    returning fixed values.
    Additional functions that may be overridden optionally are:

    - :meth:`._is_done`, which determines the `done` return value after each step.
    - :meth:`._proprio_setup`, :meth:`._touch_setup`, :meth:`._vision_setup`, :meth:`._vestibular_setup`, these
      functions initialize the associated sensor modality. These should be overridden if you want to replace the default
      implementation. Default implementations are :class:`~mimoProprioception.proprio.SimpleProprioception`,
      :class:`~mimoTouch.touch.DiscreteTouch`, :class:`~mimoVision.vision.SimpleVision`,
      :class:`~mimoVestibular.vestibular.SimpleVestibular`.
    - :meth:`._get_proprio_obs`, :meth:`._get_touch_obs`, :meth:`._get_vision_obs`, :meth:`._get_vestibular_obs`, these
      functions collect the observations of the associated sensor modality. These allow you to do post processing on
      the output without having to alter the base implementations.
    - :meth:`._reset_sim`, which resets the physical simulation. If you have special conditions on the initial position
      this function should implement/ensure them.
    - :meth:`._step_callback`, which is called every step after the simulation step but before the observations are
      collected.

    These functions come with default implementations that should handle most scenarios.

    The constructor takes the following arguments:

    - `model_path`: The path to the scene xml. Required.
    - `initial_qpos`: A dictionary of the initial joint positions. Keys are the joint names. Only required if the
      initial position varies from that defined the XMLs.
    - `n_substeps`: The number of physics substeps for each simulation step. The duration of each physics step is set
      in the scene XML.
    - `proprio_params`: The configuration dictionary for the proprioceptive system. If `None` the module is disabled.
      Default `None`.
    - `touch_params`: The configuration dictionary for the touch system. If `None` the module is disabled.
      Default `None`.
    - `vision_params`: The configuration dictionary for the vision system. If `None` the module is disabled.
      Default `None`.
    - `vestibular_params`: The configuration dictionary for the vestibular system. If `None` the module is disabled.
      Default `None`.
    - `goals_in_observation`: If `True` the desired and achieved goals are included in the observation dictionary.
      Default `True`.
    - `done_active`: If `True`, :meth:`._is_done` returns `True` if the simulation reaches a success or failure state.
      If `False`, :meth:`._is_done` always returns `False` and the function calling :meth:`.step` has to figure out when
      to stop or reset the simulation on its own.

    Attributes:
        sim: The MuJoCo simulation object.
        initial_state: A copy of the simulation state at the start of the simulation.
        goal: The desired goal.
        action_space: The action space. See Gym documentation for more.
        observation_space: The observation space. See Gym documentation for more.
        proprio_params: The configuration dictionary for the proprioceptive system.
        proprioception: A reference to the proprioception instance.
        touch_params: The configuration dictionary for the touch system.
        touch: A reference to the touch instance.
        vision_params: The configuration dictionary for the vision system.
        vision: A reference to the vision instance.
        vestibular_params: The configuration dictionary for the vestibular system.
        vestibular: A reference to the vestibular instance.
        facial_expressions: A dictionary linking emotions with their associated facial textures. The keys of this
            dictionary are valid inputs for :meth:`.swap_facial_expression`
        goals_in_observation: If `True` the desired and achieved goals are included in the observation dictionary.
            Default `True`.
        done_active: If `True`, :meth:`._is_done` returns `True` if the simulation reaches a success or failure state.
            If `False`, :meth:`._is_done` always returns `False` and the function calling :meth:`.step` has to figure
            out when to stop or reset the simulation on its own.
    """

    def __init__(self,
                 model_path,
                 initial_qpos={},
                 n_substeps=2,
                 proprio_params=None,
                 touch_params=None,
                 vision_params=None,
                 vestibular_params=None,
                 goals_in_observation=True,
                 done_active=False):

        utils.EzPickle.__init__(**locals())

        self.proprio_params = proprio_params
        self.touch_params = touch_params
        self.vision_params = vision_params
        self.vestibular_params = vestibular_params

        self.proprioception = None
        self.touch = None
        self.vision = None
        self.vestibular = None

        self.goals_in_observation = goals_in_observation
        self.done_active = done_active

        fullpath = os.path.abspath(model_path)
        if not os.path.exists(fullpath):
            raise IOError("File {} does not exist".format(fullpath))

        model = mujoco_py.load_model_from_path(fullpath)
        self.n_substeps = n_substeps
        self.sim = mujoco_py.MjSim(model)
        self.sim.forward()
        self.viewer = None
        self._viewers = {}
        self.offscreen_context = None
        self._current_mode = None

        self.metadata = {
            "render.modes": ["human", "rgb_array"],
            "video.frames_per_second": int(np.round(1.0 / self.dt)),
        }

        self.seed()
        # Action space
        self.action_space = None
        self.mimo_actuators = None
        self._get_actuators()
        self._set_action_space()

        self._env_setup(initial_qpos=initial_qpos)
        self.initial_state = copy.deepcopy(self.sim.get_state())

        # Face emotions:
        self.facial_expressions = None
        self._head_material_id = None
        self._set_facial_expressions(EMOTES)

        self.goal = self._sample_goal()

        obs = self._get_obs()
        # Observation spaces
        spaces_dict = {
            "observation": spaces.Box(-np.inf, np.inf, shape=obs["observation"].shape, dtype="float32")
        }
        if self.touch:
            spaces_dict["touch"] = spaces.Box(-np.inf, np.inf, shape=obs["touch"].shape, dtype="float32")
        if self.vision:
            for sensor in self.vision_params:
                spaces_dict[sensor] = spaces.Box(0, 256, shape=obs[sensor].shape, dtype="uint8")
        if self.vestibular:
            spaces_dict["vestibular"] = spaces.Box(-np.inf, np.inf, shape=obs["vestibular"].shape, dtype="float32")
        if self.goals_in_observation:
            spaces_dict["desired_goal"] = spaces.Box(
                -np.inf, np.inf, shape=obs["achieved_goal"].shape, dtype="float32")
            spaces_dict["achieved_goal"] = spaces.Box(
                -np.inf, np.inf, shape=obs["achieved_goal"].shape, dtype="float32")

        self.observation_space = spaces.Dict(spaces_dict)

    @property
    def dt(self):
<<<<<<< HEAD
=======
        """ Time passed during each call to :meth:`.step`"""
>>>>>>> 3e9460d0
        return self.sim.model.opt.timestep * self.n_substeps

    @property
    def n_actuators(self):
<<<<<<< HEAD
        return self.mimo_actuators.shape[0]

    def _get_actuators(self):
=======
        """ The number of actuators for MIMo."""
        return self.mimo_actuators.shape[0]

    def _get_actuators(self):
        """ Returns the names of the actuators associated with MIMo."""
>>>>>>> 3e9460d0
        actuators = [i for i, name in enumerate(self.sim.model.actuator_names) if name.startswith("act:")]
        self.mimo_actuators = np.asarray(actuators)

    def _set_action_space(self):
        bounds = self.sim.model.actuator_ctrlrange.copy().astype(np.float32)[self.mimo_actuators]
        low, high = bounds.T
        self.action_space = spaces.Box(low=low, high=high, dtype=np.float32)

    def _set_facial_expressions(self, emotion_textures):
<<<<<<< HEAD
=======
        """ Associates facial textures in the model with human readable names for the associated emotions"""
>>>>>>> 3e9460d0
        self.facial_expressions = {}
        for emote in emotion_textures:
            tex_name = emotion_textures[emote]
            tex_id = mimo_utils.texture_name2id(self.sim.model, tex_name)
            self.facial_expressions[emote] = tex_id
        head_material_name = "head"
        self._head_material_id = mimo_utils.material_name2id(self.sim.model, head_material_name)

    def _env_setup(self, initial_qpos):
        """ This function initializes all the sensory components of the model.

        Calls the setup functions for all the sensory components and sets the initial positions of the joints according
        to the qpos dictionary.

        Args:
            initial_qpos (dict): A dictionary with the intial joint position for each joint. Keys are the joint names.
        """
        # Our init goes here. At this stage the mujoco model is already loaded, but most of the gym attributes, such as
        # observation space and goals are not set yet

        # Do setups
        self._proprio_setup(self.proprio_params)
        if self.touch_params is not None:
            self._touch_setup(self.touch_params)
        if self.vision_params is not None:
            self._vision_setup(self.vision_params)
        if self.vestibular_params is not None:
            self._vestibular_setup(self.vestibular_params)
        # Should be able to get all types of sensor outputs here
        # Should be able to produce all control inputs here

        # Implement qpos:
        for joint_name in initial_qpos:
            mimo_utils.set_joint_qpos(self.sim.model, self.sim.data, joint_name, initial_qpos[joint_name])

    def _proprio_setup(self, proprio_params):
        """ Perform the setup and initialization of the proprioceptive system.

        This should be overridden if you want to use another implementation!

        Args:
            proprio_params (dict): The parameter dictionary.
        """
        self.proprioception = SimpleProprioception(self, proprio_params)

    def _touch_setup(self, touch_params):
        """ Perform the setup and initialization of the touch system.

        This should be overridden if you want to use another implementation!

        Args:
            touch_params (dict): The parameter dictionary.
        """
        self.touch = TrimeshTouch(self, touch_params)

    def _vision_setup(self, vision_params):
        """ Perform the setup and initialization of the vision system.

        This should be overridden if you want to use another implementation!

        Args:
            vision_params (dict): The parameter dictionary.
        """
        self.vision = SimpleVision(self, vision_params)

    def _vestibular_setup(self, vestibular_params):
        """ Perform the setup and initialization of the vestibular system.

        This should be overridden if you want to use another implementation!

        Args:
            vestibular_params (dict): The parameter dictionary.
        """
        self.vestibular = SimpleVestibular(self, vestibular_params)

    def do_simulation(self, action, n_frames):
        """ Step simulation forward for n_frames number of steps.

<<<<<<< HEAD
=======
        Args:
>>>>>>> 3e9460d0
        """
        self._set_action(action)
        for _ in range(n_frames):
            self.sim.step()
            self._substep_callback()

    def step(self, action):
        """ The step function for the simulation.

        This function takes a simulation step, collects the observations, computes the reward and finally determines if
        we are done with this episode or not. :meth:`._get_obs` collects the observations, :meth:`.compute_reward`
        calculates the reward.`:meth:`._is_done` is called to determine if we are done with the episode and
        :meth:`._step_callback` can be used for extra functions each step, such as incrementing a step counter.

        Args:
            action (numpy.ndarray): A numpy array with the control inputs for this step. The shape must match the action
                space!

        Returns:
            A tuple `(observations, reward, done, info)` as described above, with info containing extra information,
            such as whether we reached a success state specifically.
        """
        self.do_simulation(action, self.n_substeps)
        self._step_callback()
        obs = self._get_obs()

        achieved_goal = self._get_achieved_goal()

        # Done always false if not done_active, else either of is_success or is_failure must be true
        is_success = self._is_success(achieved_goal, self.goal)
        is_failure = self._is_failure(achieved_goal, self.goal)

        info = {
            "is_success": is_success,
            "is_failure": is_failure,
        }

        if not self.goals_in_observation:
            info["achieved_goal"] = copy.deepcopy(achieved_goal)
            info["desired_goal"] = copy.deepcopy(self.goal)

        done = self._is_done(achieved_goal, self.goal, info)

        reward = self.compute_reward(achieved_goal, self.goal, info)
        return obs, reward, done, info

    def _step_callback(self):
        """A custom callback that is called after stepping the simulation.

        Can be used to enforce additional constraints on the simulation state.
        """
        pass

    def _substep_callback(self):
        """ A custom callback that is called after each simulation substep.
<<<<<<< HEAD


=======
>>>>>>> 3e9460d0
        """
        pass

    def reset(self):
        """ Attempt to reset the simulator and sample a new goal.

        Resets the simulation state, samples a new goal and collects an initial set of observations.
        This function calls :meth:`._reset_sim` until it returns `True`. This is useful if your resetting function has
        a randomized component that can end up in an illegal state. In this case this function will try again until a
        valid state is reached.

        Returns:
            dict: The observations after reset.
        """
        #
        did_reset_sim = False
        while not did_reset_sim:
            did_reset_sim = self._reset_sim()
        self.goal = self._sample_goal()
        obs = self._get_obs()
        return obs

    def _reset_sim(self):
        """Resets a simulation and indicates whether or not it was successful.

        Resets the simulation state and returns whether or not the reset was successful. This is useful if your
        resetting function has a randomized component that can end up in an illegal state. In this case this function
        will be called again until a valid state is reached.

        Returns:
            bool: Whether we reset into a valid state.
        """
        self.sim.set_state(self.initial_state)
        self.sim.forward()
        return True

    def _get_proprio_obs(self):
        """ Collects and returns the outputs of the proprioceptive system.

        Override this function if you want to make some simple post-processing!

        Returns:
            numpy.ndarray: A numpy array containing the proprioceptive output.
        """
        return self.proprioception.get_proprioception_obs()

    def _get_touch_obs(self):
        """ Collects and returns the outputs of the touch system.

        Override this function if you want to make some simple post-processing!

        Returns:
            numpy.ndarray: A numpy array containing the touch output.
        """
        touch_obs = self.touch.get_touch_obs()
        return touch_obs

    def _get_vision_obs(self):
        """ Collects and returns the outputs of the vision system.

        Override this function if you want to make some simple post-processing!

        Returns:
            dict: A dictionary with one entry for each separate image. In the default implementation each eye renders
            one image, so each eye gets one entry.
        """
        vision_obs = self.vision.get_vision_obs()
        return vision_obs

    def _get_vestibular_obs(self):
        """ Collects and returns the outputs of the vestibular system.

        Override this function if you want to make some simple post-processing!

        Returns:
            numpy.ndarray: A numpy array with the vestibular data.
        """
        vestibular_obs = self.vestibular.get_vestibular_obs()
        return vestibular_obs

    def _get_obs(self):
        """Returns the observation.

        This function should return all simulation outputs relevant to whatever learning algorithm you wish to use. We
        always return proprioceptive information in the 'observation' entry, and this information always includes
        relative joint positions. Other sensory modalities get their own entries, if they are enabled. If
        :attr:`.goals_in_observation` is set to `True`, the achieved and desired goal are also included.

        Returns:
            dict: A dictionary containing simulation outputs with separate entries for each sensor modality.
        """
        # robot proprioception:
        proprio_obs = self._get_proprio_obs()
        observation_dict = {
            "observation": proprio_obs,
        }
        # robot touch sensors:
        if self.touch:
            touch_obs = self._get_touch_obs().ravel()
            observation_dict["touch"] = touch_obs
        # robot vision:
        if self.vision:
            vision_obs = self._get_vision_obs()
            for sensor in vision_obs:
                observation_dict[sensor] = vision_obs[sensor]
        # vestibular
        if self.vestibular:
            vestibular_obs = self._get_vestibular_obs()
            observation_dict["vestibular"] = vestibular_obs

        if self.goals_in_observation:
            achieved_goal = self._get_achieved_goal()
            observation_dict["achieved_goal"] = copy.deepcopy(achieved_goal)
            observation_dict["desired_goal"] = copy.deepcopy(self.goal)

        return observation_dict

    def _set_action(self, action):
        """ Set the control inputs for the next step.

        Control values are clipped to the control range limits defined the MuJoCo xmls and normalized to be even in
        both directions, i.e. an input of 0 corresponds to the center of the control range, rather than the default or
        neutral control position. The control ranges for the MIMo xmls are set up to be symmetrical, such that an input
        of 0 corresponds to no motor torque.

        Args:
            action (numpy.ndarray): A numpy array with control values.
        """
        action = np.clip(action, self.action_space.low, self.action_space.high)
        self.sim.data.ctrl[self.mimo_actuators] = action

    def swap_facial_expression(self, emotion):
        """ Changes MIMos facial texture.

        Valid emotion names are in :attr:`.facial_expression`, which links readable emotion names to their associated
        texture ids

        Args:
            emotion (str): A valid emotion name.
        """
        assert emotion in self.facial_expressions, "{} is not a valid facial expression!".format(emotion)
        new_tex_id = self.facial_expressions[emotion]
        self.sim.model.mat_texid[self._head_material_id] = new_tex_id

    def _is_success(self, achieved_goal, desired_goal):
        """ Indicates whether or not the the achieved goal mathes the desired goal.

        Args:
            achieved_goal (object): The goal that was achieved during execution.
            desired_goal (object): The desired goal that we asked the agent to attempt to achieve.

        Returns:
            bool: If we successfully reached the desired goal state.
        """
        raise NotImplementedError

    def _is_failure(self, achieved_goal, desired_goal):
        """Indicates that we reached a failure state.

        Args:
            achieved_goal (object): The goal that was achieved during execution.
            desired_goal (object): The desired goal that we asked the agent to attempt to achieve.

        Returns:
            bool: If we reached an unrecoverable failure state.
        """
        raise NotImplementedError

    def _is_done(self, achieved_goal, desired_goal, info):
        """ This function should return `True` if we have reached a success or failure state.

        By default this function always returns `False`. If :attr:`.done_active` is set to `True`, ignores both goal
        parameters and instead returns `True` if either :meth:`._is_success` or :meth:`._is_failure` return True.
        The goal parameters are there to allow this class to be more easily overridden by subclasses, should this be
        required.

        Args:
            achieved_goal (object): The goal that was achieved during execution.
            desired_goal (object): The desired goal that we asked the agent to attempt to achieve.
            info (dict): An info dictionary with additional information.

        Return:
            bool: Whether the current episode is done.
        """
        return self.done_active and (info["is_success"] or info["is_failure"])

    def _sample_goal(self):
        """ Should sample a new goal and return it.

        Returns:
            object: The desired end state.

        """
        raise NotImplementedError

    def _get_achieved_goal(self):
        """ Should return the goal that was achieved during the simulation.

        Returns:
            object: The achieved end state.

        """
        raise NotImplementedError

    def compute_reward(self, achieved_goal, desired_goal, info):
        """Compute the step reward.

        This externalizes the reward function and makes it dependent on a desired goal and the one that was achieved.
        If you wish to include additional rewards that are independent of the goal, you can include the necessary values
        to derive it in 'info' and compute it accordingly.

        Args:
            achieved_goal (object): the goal that was achieved during execution
            desired_goal (object): the desired goal that we asked the agent to attempt to achieve
            info (dict): an info dictionary with additional information

        Returns:
            float: The reward that corresponds to the provided achieved goal w.r.t. to the desired
            goal. Note that the following should always hold true:
                ob, reward, done, info = env.step()
                assert reward == env.compute_reward(ob['achieved_goal'], ob['desired_goal'], info)
        """
        raise NotImplementedError

    # ====================== gym rendering =======================================================

    def _get_viewer(self, mode):
        """ Handles render contexts.

        Args:
            mode (str): One of "human" or "rgb_array". If "rgb_array" an offscreen render context is used, otherwise we render
            to an interactive viewer window.

        """
        self.viewer = self._viewers.get(mode)
        if self.viewer is None:
            if mode == "human":
                self.viewer = mujoco_py.MjViewer(self.sim)
            elif mode == "rgb_array":
                if sys.platform != "darwin":
                    self.offscreen_context = mujoco_py.GlfwContext(offscreen=True)
                else:
                    self.offscreen_context = self._get_viewer('rgb_array').opengl_context
                self.viewer = mujoco_py.MjRenderContextOffscreen(self.sim, device_id=-1)
            self._viewer_setup()
            self._viewers[mode] = self.viewer
        return self.viewer

    def _swap_context(self, window):
        """ Swaps the current render context to 'window'

        Args:
            window: The new render context.
        """
        glfw.make_context_current(window)

    def close(self):
        """ Removes all references to render contexts, etc..."""
        if self.viewer is not None:
            # self.viewer.finish()
            self.viewer = None
            self._viewers = {}
            self.offscreen_context = None

    def render(self, mode="human", width=DEFAULT_SIZE, height=DEFAULT_SIZE, camera_name=None, camera_id=None):
        """ General rendering function for cameras or interactive environment.

        There are two modes, 'human' and 'rgb_array'. In 'human' we render to an interactive window, ignoring all other
        parameters. Width and size are determined by the size of the window (which can be resized).
        In mode 'rgb_array' we return the rendered image as a numpy array. The size of the image is determined by the
        `width` and `height` parameters. A specific camera can be rendered by providing either its name or its ID. By
        default the standard Mujoco free cam is used. The vertical field of view for each camera is defined in the
        scene xml, with the horizontal field of view determined by the rendering resolution.

        Args:
            mode (str): One of either 'human' or 'rgb_array'.
            width (int): The width of the output image
            height (int): The height of the output image
            camera_name (str): The name of the camera that will be rendered. Default None.
            camera_id (int): The ID of the camera that will be rendered. Default None.

        Returns:
            A numpy array with the output image or None if mode is 'human'.
        """
        self._render_callback()

        assert camera_name is None or camera_id is None, "Only one of camera_name or camera_id can be supplied!"
        if camera_name is not None:
            camera_id = self.sim.model.camera_name2id(camera_name)

        # Make sure viewers and contexts are setup before we try to swap to/from nonexisting contexts
        self._get_viewer(mode)

        if mode == "rgb_array":
            # Swap to offscreen context if necessary
            if self._current_mode != "rgb_array":
                self._swap_context(self.offscreen_context.window)
            self._current_mode = "rgb_array"

            self._get_viewer(mode).render(width, height, camera_id)
            data = self._get_viewer(mode).read_pixels(width, height, depth=False)
            # original image is upside-down, so flip it
            return data[::-1, :, :]

        elif mode == "human":
            # Swap to onscreen context if necessary
            if self._current_mode != "human":
                self._swap_context(self.sim._render_context_window.window)
            self._current_mode = "human"
            self._get_viewer(mode).render()

    def _viewer_setup(self):
        """Initial configuration of the viewer. Can be used to set the camera position,
        for example.
        """
        pass<|MERGE_RESOLUTION|>--- conflicted
+++ resolved
@@ -344,25 +344,16 @@
 
     @property
     def dt(self):
-<<<<<<< HEAD
-=======
         """ Time passed during each call to :meth:`.step`"""
->>>>>>> 3e9460d0
         return self.sim.model.opt.timestep * self.n_substeps
 
     @property
     def n_actuators(self):
-<<<<<<< HEAD
-        return self.mimo_actuators.shape[0]
-
-    def _get_actuators(self):
-=======
         """ The number of actuators for MIMo."""
         return self.mimo_actuators.shape[0]
 
     def _get_actuators(self):
         """ Returns the names of the actuators associated with MIMo."""
->>>>>>> 3e9460d0
         actuators = [i for i, name in enumerate(self.sim.model.actuator_names) if name.startswith("act:")]
         self.mimo_actuators = np.asarray(actuators)
 
@@ -372,10 +363,7 @@
         self.action_space = spaces.Box(low=low, high=high, dtype=np.float32)
 
     def _set_facial_expressions(self, emotion_textures):
-<<<<<<< HEAD
-=======
         """ Associates facial textures in the model with human readable names for the associated emotions"""
->>>>>>> 3e9460d0
         self.facial_expressions = {}
         for emote in emotion_textures:
             tex_name = emotion_textures[emote]
@@ -454,10 +442,7 @@
     def do_simulation(self, action, n_frames):
         """ Step simulation forward for n_frames number of steps.
 
-<<<<<<< HEAD
-=======
-        Args:
->>>>>>> 3e9460d0
+        Args:
         """
         self._set_action(action)
         for _ in range(n_frames):
@@ -513,11 +498,6 @@
 
     def _substep_callback(self):
         """ A custom callback that is called after each simulation substep.
-<<<<<<< HEAD
-
-
-=======
->>>>>>> 3e9460d0
         """
         pass
 
